--- conflicted
+++ resolved
@@ -1652,7 +1652,12 @@
                     }
                 }
             }
-<<<<<<< HEAD
+            if userInfo.type == .PossibleHandleSide {
+                self.suitcaseFeatures.update(handlesideOptions: userInfo.value)
+            }
+            if userInfo.type == .PossibleTouchMode {
+                self.suitcaseFeatures.update(touchmodeOptions: userInfo.value)
+            }
             if userInfo.type == .ChatStatus {
                 if let data = userInfo.value.data(using: .utf8), let status = try? JSONDecoder().decode(ChatStatusParam.self, from: data) {
                     silentForChange = true
@@ -1671,13 +1676,6 @@
                         attend_messages.removeAll()
                     }
                 }
-=======
-            if userInfo.type == .PossibleHandleSide {
-                self.suitcaseFeatures.update(handlesideOptions: userInfo.value)
-            }
-            if userInfo.type == .PossibleTouchMode {
-                self.suitcaseFeatures.update(touchmodeOptions: userInfo.value)
->>>>>>> 32900ae3
             }
             return
         }

/*******************************************************************************
 * Copyright (c) 2021  Carnegie Mellon University
 *
 * Permission is hereby granted, free of charge, to any person obtaining a copy
 * of this software and associated documentation files (the "Software"), to deal
 * in the Software without restriction, including without limitation the rights
 * to use, copy, modify, merge, publish, distribute, sublicense, and/or sell
 * copies of the Software, and to permit persons to whom the Software is
 * furnished to do so, subject to the following conditions:
 *
 * The above copyright notice and this permission notice shall be included in
 * all copies or substantial portions of the Software.
 *
 * THE SOFTWARE IS PROVIDED "AS IS", WITHOUT WARRANTY OF ANY KIND, EXPRESS OR
 * IMPLIED, INCLUDING BUT NOT LIMITED TO THE WARRANTIES OF MERCHANTABILITY,
 * FITNESS FOR A PARTICULAR PURPOSE AND NONINFRINGEMENT. IN NO EVENT SHALL THE
 * AUTHORS OR COPYRIGHT HOLDERS BE LIABLE FOR ANY CLAIM, DAMAGES OR OTHER
 * LIABILITY, WHETHER IN AN ACTION OF CONTRACT, TORT OR OTHERWISE, ARISING FROM,
 * OUT OF OR IN CONNECTION WITH THE SOFTWARE OR THE USE OR OTHER DEALINGS IN
 * THE SOFTWARE.
 *******************************************************************************/

import Collections
import CoreData
import SwiftUI
import Foundation
import CoreBluetooth
import CoreLocation
import UserNotifications
import Combine
import os.log
import HLPDialog

enum GrantState {
    case Init
    case Granted
    case Denied
    case Off
}

enum DisplayedScene {
    case Onboard
    case ResourceSelect
    case App

    func text(lang: String) -> Text {
        switch self {
        case .Onboard:
            return Text(CustomLocalizedString("", lang: lang))
        case .ResourceSelect:
            return Text(CustomLocalizedString("SELECT_RESOURCE", lang: lang))
        case .App:
            #if ATTEND
            return Text(CustomLocalizedString("ATTEND_MENU", lang: lang))
            #elseif USER
            return Text(CustomLocalizedString("MAIN_MENU", lang: lang))
            #endif
        }
    }
}

enum ModeType: String, CaseIterable{
    case Normal = "Normal"
    case Advanced = "Advanced"
    case Debug  = "Debug"
}

enum VoiceMode: String, CaseIterable{
    case User = "User"
    case Attend = "Attend"
}

enum SpeechPriority: String, CaseIterable {
    case Robot = "Robot"
    case App = "App"
}

extension SpeakTag {
    static func Next( erase:Bool = true ) -> Self { return SpeakTag(tag:"Next", erase:erase) }
    static func Sample( erase:Bool = true ) -> Self { return SpeakTag(tag:"Sample", erase:erase) }
}


class FallbackService: CaBotServiceProtocol {
    private let services: [CaBotServiceProtocol]
    private var selectedService: CaBotServiceProtocol?

    init(services: [CaBotServiceProtocol]) {
        self.services = services
    }

    func select(service: CaBotServiceProtocol) {
        self.selectedService = service
    }

    private func getService() -> CaBotServiceProtocol? {
        if let service = self.selectedService {
            if service.isConnected() {
                return service
            }
        }
        for service in services {
            if service.isConnected() {
                return service
            }
        }
        return nil
    }

    func isConnected() -> Bool {
        for service in services {
            if service.isConnected() {
                return true
            }
        }
        return false
    }

    func activityLog(category: String, text: String, memo: String) -> Bool {
        guard let service = getService() else { return false }
        return service.activityLog(category: category, text: text, memo: memo)
    }

    func send(destination: String) -> Bool {
        guard let service = getService() else { return false }
        return service.send(destination: destination)
    }

    func summon(destination: String) -> Bool {
        guard let service = getService() else { return false }
        return service.summon(destination: destination)
    }

    func manage(command: CaBotManageCommand, param: String? = nil) -> Bool {
        guard let service = getService() else { return false }
        return service.manage(command: command, param: param)
    }
    
    func log_request(request: Dictionary<String, String>) -> Bool {
        guard let service = getService() else { return false }
        return service.log_request(request: request)
    }

    func share(user_info: SharedInfo) -> Bool {
        guard let service = getService() else { return false }
        return service.share(user_info: user_info)
    }
}

final class DetailSettingModel: ObservableObject, NavigationSettingProtocol {
    private let startSoundKey = "startSoundKey"
    private let arrivedSoundKey = "arrivedSoundKey"
    private let speedUpSoundKey = "speedUpSoundKey"
    private let speedDownSoundKey = "speedDownSoundKey"
    private let obstacleAheadSoundKey = "obstacleAheadSoundKey"
    private let browserCloseDelayKey = "browserCloseDelayKey"
    private let enableSubtourOnHandleKey = "enableSubtourOnHandleKey"
    private let showContentWhenArriveKey = "showContentWhenArriveKey"
    private let speechPriorityKey = "speechPriorityKey"
    
    init() {
        if let startSound = UserDefaults.standard.value(forKey: startSoundKey) as? String {
            self.startSound = startSound
        }
        if let arrivedSound = UserDefaults.standard.value(forKey: arrivedSoundKey) as? String {
            self.arrivedSound = arrivedSound
        }
        if let speedUpSound = UserDefaults.standard.value(forKey: speedUpSoundKey) as? String {
            self.speedUpSound = speedUpSound
        }
        if let speedDownSound = UserDefaults.standard.value(forKey: speedDownSoundKey) as? String {
            self.speedDownSound = speedDownSound
        }
        if let browserCloseDelay = UserDefaults.standard.value(forKey: browserCloseDelayKey) as? Double {
            self.browserCloseDelay = browserCloseDelay
        }
        if let enableSubtourOnHandle = UserDefaults.standard.value(forKey: enableSubtourOnHandleKey) as? Bool {
            self.enableSubtourOnHandle = enableSubtourOnHandle
        }
        if let showContentWhenArrive = UserDefaults.standard.value(forKey: showContentWhenArriveKey) as? Bool {
            self.showContentWhenArrive = showContentWhenArrive
        }
        if let speechPriorityString = UserDefaults.standard.value(forKey: speechPriorityKey) as? String {
            if let speechPriority = SpeechPriority(rawValue: speechPriorityString) {
                self.speechPriority = speechPriority
            }
        }
    }
        
    @Published var startSound: String = "/System/Library/Audio/UISounds/nano/3rdParty_Success_Haptic.caf" {
        didSet {
            UserDefaults.standard.setValue(startSound, forKey: startSoundKey)
            UserDefaults.standard.synchronize()
        }
    }
    @Published var arrivedSound: String = "/System/Library/Audio/UISounds/nano/HummingbirdNotification_Haptic.caf" {
        didSet {
            UserDefaults.standard.setValue(arrivedSound, forKey: arrivedSoundKey)
            UserDefaults.standard.synchronize()
        }
    }
    @Published var speedUpSound: String = "/System/Library/Audio/UISounds/nano/WalkieTalkieActiveStart_Haptic.caf" {
        didSet {
            UserDefaults.standard.setValue(speedUpSound, forKey: speedUpSoundKey)
            UserDefaults.standard.synchronize()
        }
    }
    @Published var speedDownSound: String = "/System/Library/Audio/UISounds/nano/ET_RemoteTap_Receive_Haptic.caf" {
        didSet {
            UserDefaults.standard.setValue(speedDownSound, forKey: speedDownSoundKey)
            UserDefaults.standard.synchronize()
        }
    }
    @Published var obstacleAheadSound: String = "/System/Library/Audio/UISounds/nano/MediaPaused.caf" {
        didSet {
            UserDefaults.standard.setValue(obstacleAheadSound, forKey: obstacleAheadSoundKey)
            UserDefaults.standard.synchronize()
        }
    }
    
    @Published var browserCloseDelay: Double = 1.2 {
        didSet {
            UserDefaults.standard.setValue(browserCloseDelay, forKey: browserCloseDelayKey)
            UserDefaults.standard.synchronize()
        }
    }
    
    @Published var enableSubtourOnHandle: Bool = false{
        didSet {
            UserDefaults.standard.setValue(enableSubtourOnHandle, forKey: enableSubtourOnHandleKey)
            UserDefaults.standard.synchronize()
        }
    }
    
    @Published var showContentWhenArrive: Bool = false {
        didSet {
            UserDefaults.standard.setValue(showContentWhenArrive, forKey: showContentWhenArriveKey)
            UserDefaults.standard.synchronize()
        }
    }
    
    @Published var speechPriority:SpeechPriority = .App {
        didSet {
            UserDefaults.standard.setValue(speechPriority.rawValue, forKey: speechPriorityKey)
            UserDefaults.standard.synchronize()
        }
    }

    var audioPlayer: AVAudioPlayer = AVAudioPlayer()
    func playAudio(file: String) {
        DispatchQueue.main.async {
            let fileURL: URL = URL(fileURLWithPath: file)
            do {
                self.audioPlayer = try AVAudioPlayer(contentsOf: fileURL)
                self.audioPlayer.play()
            } catch {
                print("\(error)")
            }
        }
    }
}

class AddressCandidate {
    let addresses: [String]
    private var index:Int = 1
    init(addresses: [String]) {
        self.addresses = addresses
    }
    func getCurrent() -> String {
        addresses[index % addresses.count]
    }
    func getNext() -> String {
        index += 1
        return getCurrent()
    }
}

final class CaBotAppModel: NSObject, ObservableObject, CaBotServiceDelegateBLE, TourManagerDelegate, CLLocationManagerDelegate, CaBotTTSDelegate, LogReportModelDelegate, UNUserNotificationCenterDelegate{
    private let DEFAULT_LANG = "en"
    
    private let selectedResourceKey = "SelectedResourceKey"
    private let selectedResourceLangKey = "selectedResourceLangKey"
    private let selectedVoiceKey = "SelectedVoiceKey"
    private let isTTSEnabledKey = "isTTSEnabledKey"
    private let speechRateKey = "speechRateKey"
    private let attendSpeechRateKey = "attendSpeechRateKey"
    private let connectionTypeKey = "connection_type"
    private let teamIDKey = "team_id"
    private let socketAddrKey = "socket_url"
    private let rosSocketAddrKey = "ros_socket_url"
    private let primaryAddrKey = "primary_ip_address"
    private let secondaryAddrKey = "secondary_ip_address"
    private let menuDebugKey = "menu_debug"
    private let noSuitcaseDebugKey = "noSuitcaseDebugKey"
    private let modeTypeKey = "modeTypeKey"
    private let notificationCenterID = "cabot_state_notification"
    
    let detailSettingModel: DetailSettingModel

    @Published var versionMatchedBLE: Bool = false
    @Published var serverBLEVersion: String? = nil
    @Published var versionMatchedTCP: Bool = false
    @Published var serverTCPVersion: String? = nil

    @Published var debugSystemStatusLevel: CaBotSystemLevel = .Unknown
    @Published var debugDeviceStatusLevel: DeviceStatusLevel = .Unknown

    @Published var locationState: GrantState = .Init {
        didSet {
            self.checkOnboardCondition()
        }
    }
    @Published var bluetoothState: CBManagerState = .unknown {
        didSet {
            self.checkOnboardCondition()
        }
    }
    @Published var notificationState: GrantState = .Init {
        didSet {
            self.checkOnboardCondition()
        }
    }
    func checkOnboardCondition() {
        if (self.bluetoothState == .poweredOn || self.bluetoothState == .poweredOff) &&
            self.notificationState != .Init &&
            self.locationState != .Init
            {
            if authRequestedByUser {
                withAnimation() {
                    self.displayedScene = .ResourceSelect
                }
            } else {
                self.displayedScene = .ResourceSelect
            }
        }
        if self.displayedScene == .ResourceSelect {
            guard let value = UserDefaults.standard.value(forKey: ResourceSelectView.resourceSelectedKey) as? Bool else { return }
            if value {
                displayedScene = .App
            }
        }
    }
    @Published var displayedScene: DisplayedScene = .Onboard
    var authRequestedByUser: Bool = false

    @Published var resource: Resource? = nil {
        didSet {
            if let resource = resource {

                NSLog("resource.identifier = \(resource.identifier)")
                UserDefaults.standard.setValue(resource.identifier, forKey: selectedResourceKey)
                if let langOverride = resource.langOverride {
                    NSLog("resource.langOverride = \(langOverride)")
                    UserDefaults.standard.setValue(langOverride, forKey: selectedResourceLangKey)
                }
                UserDefaults.standard.synchronize()
                
                _ = self.fallbackService.manage(command: .lang, param: resource.lang)
                self.updateVoice()
                self.updateTTS()
            }
            
            self.tts.lang = resource?.lang
        }
    }

    var resourceLang: String {
        get {
            resource?.lang ?? DEFAULT_LANG
        }
    }

    @Published var isTTSEnabledForAdvanced: Bool = true {
        didSet {
            UserDefaults.standard.setValue(isTTSEnabledForAdvanced, forKey: isTTSEnabledKey)
            UserDefaults.standard.synchronize()
        }
    }

    @Published var attendVoice: Voice? = nil {
        didSet {
            if let id = attendVoice?.AVvoice.identifier {
                let key = "\(selectedVoiceKey)_\(resource?.locale.identifier ?? "en-US")"
                UserDefaults.standard.setValue(id, forKey: key)
                UserDefaults.standard.synchronize()
            }
        }
    }
    
    @Published var userVoice: Voice? = nil {
        didSet {
            if let id = userVoice?.AVvoice.identifier {
                let key = "\(selectedVoiceKey)_\(resource?.locale.identifier ?? "en-US")"
                UserDefaults.standard.setValue(id, forKey: key)
                UserDefaults.standard.synchronize()
            }
        }
    }
    
    #if ATTEND
    @Published var voiceSetting: VoiceMode = .Attend {
        didSet {
            self.updateTTS()
        }
    }
    #elseif USER
    @Published var voiceSetting: VoiceMode = .User {
        didSet {
            self.updateTTS()
        }
    }
    #endif
    
    func initTTS()
    {
        if let resource = self.resource {
            let key = "\(selectedVoiceKey)_\(resource.locale.identifier)"
            if let id = UserDefaults.standard.value(forKey: key) as? String {
                self.userVoice = TTSHelper.getVoice(by: id)
            } else {
                self.userVoice = TTSHelper.getVoices(by: resource.locale)[0]
            }
            if let id = UserDefaults.standard.value(forKey: key) as? String {
                self.attendVoice = TTSHelper.getVoice(by: id)
            } else {
                self.attendVoice = TTSHelper.getVoices(by: resource.locale)[0]
            }
        }
        
        self.updateTTS()
    }
    
    func updateVoice() {
        if let resource = self.resource {
            let key = "\(selectedVoiceKey)_\(resource.locale.identifier)"
            
            if(voiceSetting == .User){
                if let id = UserDefaults.standard.value(forKey: key) as? String {
                    self.userVoice = TTSHelper.getVoice(by: id)
                } else {
                    self.userVoice = TTSHelper.getVoices(by: resource.locale)[0]
                }
            } else if(voiceSetting == .Attend) {
                if let id = UserDefaults.standard.value(forKey: key) as? String {
                    self.attendVoice = TTSHelper.getVoice(by: id)
                } else {
                    self.attendVoice = TTSHelper.getVoices(by: resource.locale)[0]
                }
            }
        }
    }
    
    func updateTTS() {
        if(self.voiceSetting == .User){
            self.tts.rate = self.userSpeechRate
            self.tts.voice = self.userVoice?.AVvoice
        } else if(voiceSetting == .Attend) {
            self.tts.rate = self.attendSpeechRate
            self.tts.voice = self.attendVoice?.AVvoice
        }
    }

    @Published var attendSpeechRate: Double = 0.5 {
        didSet {
            UserDefaults.standard.setValue(attendSpeechRate, forKey: attendSpeechRateKey)
            UserDefaults.standard.synchronize()
        }
    }
    
    @Published var userSpeechRate: Double = 0.5 {
        didSet {
            UserDefaults.standard.setValue(userSpeechRate, forKey: speechRateKey)
            UserDefaults.standard.synchronize()
        }
    }

    @Published var suitcaseConnectedBLE: Bool = false {
        didSet {
            self.suitcaseConnected = self.suitcaseConnectedBLE || self.suitcaseConnectedTCP || self.noSuitcaseDebug
        }
    }
    @Published var suitcaseConnectedTCP: Bool = false {
        didSet {
            self.suitcaseConnected = self.suitcaseConnectedBLE || self.suitcaseConnectedTCP || self.noSuitcaseDebug
        }
    }
    @Published var suitcaseConnected: Bool = false {
        didSet {
            if !self.suitcaseConnected {
                self.deviceStatus = DeviceStatus()
                self.systemStatus.clear()
                self.batteryStatus = BatteryStatus()
                self.touchStatus = TouchStatus()
            }
        }
    }

    @Published var connectionType:ConnectionType = .TCP{
        didSet{
            UserDefaults.standard.setValue(connectionType.rawValue, forKey: connectionTypeKey)
            UserDefaults.standard.synchronize()
            switch(connectionType) {
            case .BLE:
                fallbackService.select(service: bleService)
            case .TCP:
                fallbackService.select(service: tcpService)
            }
        }
    }
    @Published var teamID: String = "" {
        didSet {
            UserDefaults.standard.setValue(teamID, forKey: teamIDKey)
            UserDefaults.standard.synchronize()
            bleService.stopAdvertising()
            bleService.teamID = self.teamID
            bleService.startAdvertising()
        }
    }
    @Published var primaryAddr: String = "172.20.10.7" {
        didSet {
            UserDefaults.standard.setValue(primaryAddr, forKey: primaryAddrKey)
            UserDefaults.standard.synchronize()
            updateNetworkConfig()
        }
    }
    @Published var secondaryAddr: String = "" {
        didSet {
            UserDefaults.standard.setValue(secondaryAddr, forKey: secondaryAddrKey)
            UserDefaults.standard.synchronize()
            updateNetworkConfig()
        }
    }
    let socketPort: String = "5000"
    let rosPort: String = "9091"
    @Published var menuDebug: Bool = false {
        didSet {
            UserDefaults.standard.setValue(menuDebug, forKey: menuDebugKey)
            UserDefaults.standard.synchronize()
        }
    }
    @Published var noSuitcaseDebug: Bool = false {
        didSet {
            UserDefaults.standard.setValue(noSuitcaseDebug, forKey: noSuitcaseDebugKey)
            UserDefaults.standard.synchronize()
            suitcaseConnected = true
        }
    }
    @Published var modeType:ModeType = .Normal{
        didSet {
            UserDefaults.standard.setValue(modeType.rawValue, forKey: modeTypeKey)
            UserDefaults.standard.synchronize()
        }
    }

    @Published var isContentPresenting: Bool = false
    @Published var isConfirmingSummons: Bool = false
    @Published var contentURL: URL? = nil
    @Published var tourUpdated: Bool = false

    @Published var deviceStatus: DeviceStatus = DeviceStatus(){
        didSet{
            isUserAppConnected = deviceStatus.devices.contains { device in
                    device.type == "User App" && device.level == .OK
            }
        }
    }
    @Published var isUserAppConnected: Bool = false
    @Published var showingDeviceStatusNotification: Bool = false
    @Published var showingDeviceStatusMenu: Bool = false
    @Published var systemStatus: SystemStatusData = SystemStatusData()
    @Published var showingSystemStatusNotification: Bool = false
    @Published var showingSystemStatusMenu: Bool = false
    @Published var batteryStatus: BatteryStatus = BatteryStatus()
    @Published var touchStatus: TouchStatus = TouchStatus()
    @Published var userInfo: UserInfoBuffer

    private var addressCandidate: AddressCandidate
    private var bleService: CaBotServiceBLE
    private var tcpService: CaBotServiceTCP
    private var fallbackService: FallbackService
    private let tts: CaBotTTS
    private var willSpeakArriveMessage: Bool = false
    private var touchStartTime: CFAbsoluteTime = 0
    private var announceToPushRightButtonTime: CFAbsoluteTime = 0
    private var shouldNoAnnounceToPushRightButton: Bool = false
    private var lastUpdated: Int64 = 0
    let logList: LogReportModel = LogReportModel()
    let preview: Bool
    let resourceManager: ResourceManager
    let tourManager: TourManager
    let dialogViewHelper: DialogViewHelper
    private let feedbackGenerator = UINotificationFeedbackGenerator()
    let notificationCenter = UNUserNotificationCenter.current()

    let locationManager: CLLocationManager
    let locationUpdateTimeLimit: CFAbsoluteTime = 60*15
    var locationUpdateStartTime: CFAbsoluteTime = 0
    var audioAvailableEstimate: Bool = false

    convenience override init() {
        self.init(preview: true)
    }

    init(preview: Bool, mode: ModeType = .Normal) {
        self.modeType = mode
        self.detailSettingModel = DetailSettingModel()
        self.preview = preview
        self.tts = CaBotTTS(voice: nil)
        let bleService = CaBotServiceBLE(with: self.tts, mode: mode)
        let tcpService = CaBotServiceTCP(with: self.tts, mode: mode)
        self.bleService = bleService
        self.tcpService = tcpService
        self.fallbackService = FallbackService(services: [bleService, tcpService])
        self.resourceManager = ResourceManager(preview: preview)
        self.tourManager = TourManager(setting: self.detailSettingModel)
        self.dialogViewHelper = DialogViewHelper()
        self.locationManager =  CLLocationManager()
        self.userInfo = UserInfoBuffer(modelData: nil)

        // initialize connection type
        var connectionType: ConnectionType = .BLE
        if let conntypestr = UserDefaults.standard.value(forKey: connectionTypeKey) as? String, let storedType = ConnectionType(rawValue: conntypestr){
            connectionType = storedType
        }
        switch(connectionType) {
        case .BLE:
            fallbackService.select(service: bleService)
        case .TCP:
            fallbackService.select(service: tcpService)
        }
        self.connectionType = connectionType
        self.addressCandidate = AddressCandidate(addresses: [""])  // dummy
        super.init()

        self.tts.delegate = self
        self.logList.delegate = self

        if let selectedIdentifier = UserDefaults.standard.value(forKey: selectedResourceKey) as? String {
            self.resource = resourceManager.resource(by: selectedIdentifier)
        }
        if let selectedLang = UserDefaults.standard.value(forKey: selectedResourceLangKey) as? String {
            self.resource?.lang = selectedLang
            self.updateVoice()
        }
        if let groupID = UserDefaults.standard.value(forKey: teamIDKey) as? String {
            self.teamID = groupID
        }
        if let primaryAddr = UserDefaults.standard.value(forKey: primaryAddrKey) as? String{
            self.primaryAddr = primaryAddr
        }
        if let secondaryAddr = UserDefaults.standard.value(forKey: secondaryAddrKey) as? String{
            self.secondaryAddr = secondaryAddr
        }
        updateNetworkConfig()
        if let menuDebug = UserDefaults.standard.value(forKey: menuDebugKey) as? Bool {
            self.menuDebug = menuDebug
        }
        if let attendSpeechRate = UserDefaults.standard.value(forKey: attendSpeechRateKey) as? Double {
            self.attendSpeechRate = attendSpeechRate
        }
        if let speechRate = UserDefaults.standard.value(forKey: speechRateKey) as? Double {
            self.userSpeechRate = speechRate
        }
        if let modeType = UserDefaults.standard.value(forKey: modeTypeKey) as? String {
            self.modeType = ModeType(rawValue: modeType)!
        }
        if let isTTSEnabled = UserDefaults.standard.value(forKey: isTTSEnabledKey) as? Bool {
            self.isTTSEnabledForAdvanced = isTTSEnabled
        }

        // services
        self.locationManager.delegate = self
        self.locationManagerDidChangeAuthorization(self.locationManager)

        self.bleService.delegate = self
        self.bleService.startIfAuthorized()

        self.tcpService.delegate = self
        self.tcpService.start(addressCandidate: addressCandidate, port: socketPort)

        self.notificationCenter.getNotificationSettings { settings in
            if settings.alertSetting == .enabled &&
                settings.soundSetting == .enabled {
                self.notificationState = .Granted
            }
            self.checkOnboardCondition()
        }

        // tour manager
        self.tourManager.delegate = self

        // Error/Warning Notification
        self.notificationCenter.delegate = self

        NSSetUncaughtExceptionHandler { exception in
            NSLog("\(exception)")
            NSLog("\(exception.reason ?? "")")
            NSLog("\(exception.callStackSymbols)")
        }
        
        self.userInfo.modelData = self
        
        self.initTTS()
    }

    func updateNetworkConfig() {
        self.addressCandidate = AddressCandidate(addresses: [primaryAddr, secondaryAddr])
    }

    func getCurrentAddress() -> String {
        self.addressCandidate.getCurrent()
    }

    func onChange(of newScenePhase: ScenePhase) {
        switch newScenePhase {
        case .background:
            resetAudioSession()
            locationManager.allowsBackgroundLocationUpdates = true
            locationManager.startUpdatingLocation()
            break
        case .inactive:
            break
        case .active:
            audioAvailableEstimate = true
            self.initNotification()
            self.resetAudioSession()
            locationManager.stopUpdatingLocation()
            break
        @unknown default:
            break
        }
    }

    func initNotification() {
        let generalCategory = UNNotificationCategory(identifier: "GENERAL",
                                                     actions: [],
                                                     intentIdentifiers: [],
                                                     options: [])
        notificationCenter.setNotificationCategories([generalCategory])
    }

    func userNotificationCenter(_ center: UNUserNotificationCenter, willPresent notification: UNNotification, withCompletionHandler completionHandler: @escaping (UNNotificationPresentationOptions) -> Void) {
        completionHandler([.sound, .banner])
    }
    func userNotificationCenter(_ center: UNUserNotificationCenter, didReceive response: UNNotificationResponse, withCompletionHandler completionHandler: @escaping () -> Void) {
        if self.showingDeviceStatusNotification{
            self.showingDeviceStatusMenu = true
        } else if self.showingSystemStatusNotification{
            self.showingSystemStatusMenu = true
        }
        completionHandler()
    }

    private func removeNotification() -> Void {
        self.showingDeviceStatusNotification = false
        self.showingSystemStatusNotification = false
        DispatchQueue.main.asyncAfter(deadline: .now() + 0.1) {
            UNUserNotificationCenter.current().removeDeliveredNotifications(withIdentifiers: [self.notificationCenterID])
        }
    }

    private func pushSystemState() -> Void {
        removeNotification()
        let systemStatusString = CustomLocalizedString(self.systemStatus.summary.text, lang: self.resourceLang)
        let notificationTitle = CustomLocalizedString("SYSTEM_ERROR_ALERT%@", lang: self.resourceLang, systemStatusString)
        let notificationMessage = "CHECK_SYSTEM_STATUS"
        let content = UNMutableNotificationContent()
        content.title = NSString.localizedUserNotificationString(forKey: notificationTitle, arguments: nil)
        content.body = NSString.localizedUserNotificationString(forKey: notificationMessage, arguments: nil)
        content.sound = UNNotificationSound.defaultCritical
        if (self.systemStatus.summary == .Error){
            self.feedbackGenerator.notificationOccurred(.error)
        } else {
            self.feedbackGenerator.notificationOccurred(.warning)
        }

        let trigger = UNTimeIntervalNotificationTrigger(timeInterval: (0.1), repeats: false)
        let request = UNNotificationRequest(identifier: self.notificationCenterID, content: content, trigger: trigger)

        notificationCenter.add(request) { (error : Error?) in
            if let theError = error {
                print(theError.localizedDescription)
            }
        }
        self.showingSystemStatusNotification = true
    }

    private func pushDeviceState() -> Void {
        removeNotification()
        let deviceStatusString = CustomLocalizedString(self.deviceStatus.level.rawValue, lang: self.resourceLang)
        let notificationTitle = CustomLocalizedString("DEVICE_ERROR_ALERT%@", lang: self.resourceLang, deviceStatusString)
        let notificationMessage = "CHECK_DEVICE_STATUS"
        let content = UNMutableNotificationContent()
        content.title = NSString.localizedUserNotificationString(forKey: notificationTitle, arguments: nil)
        content.body = NSString.localizedUserNotificationString(forKey: notificationMessage, arguments: nil)
        content.sound = UNNotificationSound.defaultCritical
        if self.deviceStatus.level == .Error {
            self.feedbackGenerator.notificationOccurred(.error)
        } else {
            self.feedbackGenerator.notificationOccurred(.warning)
        }
        let trigger = UNTimeIntervalNotificationTrigger(timeInterval: (0.1), repeats: false)
        let request = UNNotificationRequest(identifier: self.notificationCenterID, content: content, trigger: trigger)

        notificationCenter.add(request) { (error : Error?) in
            if let theError = error {
                print(theError.localizedDescription)
            }
        }
        self.showingDeviceStatusNotification = true
    }

    // MARK: onboading

    func requestLocationAuthorization() {
        self.authRequestedByUser = true
        self.locationManager.requestAlwaysAuthorization()
    }

    func requestBluetoothAuthorization() {
        self.authRequestedByUser = true
        self.bleService.start()
        self.bleService.startAdvertising()
    }

    func requestNotificationAuthorization() {
        self.authRequestedByUser = true
        self.notificationCenter.requestAuthorization(options:[UNAuthorizationOptions.alert,
                                             UNAuthorizationOptions.sound]) {
            (granted, error) in
            DispatchQueue.main.async {
                self.notificationState = granted ? .Granted : .Denied
            }
        }
    }

    func tcpServiceRestart() {
        if !self.tcpService.isSocket() {
           self.tcpService.start(addressCandidate: addressCandidate, port: socketPort)
        }
    }
 
    // MARK: CaBotTTSDelegate

    func activityLog(category: String, text: String, memo: String) {
        _ = self.fallbackService.activityLog(category: category, text: text, memo: memo)
    }

    func share(user_info: SharedInfo) {
        _ = self.fallbackService.share(user_info: user_info)
    }

    // MARK: LogReportModelDelegate
    
    func refreshLogList() {
        let request = [
            "type": CaBotLogRequestType.list.rawValue
        ]
        _ = self.fallbackService.log_request(request: request)
    }
    
    func isSuitcaseConnected() -> Bool {
        return self.suitcaseConnected
    }
    
    func requestDetail(log_name: String) {
        let request = [
            "type": CaBotLogRequestType.detail.rawValue,
            "log_name": log_name
        ]
        _ = self.fallbackService.log_request(request: request)
    }
    
    func submitLogReport(log_name: String, title: String, detail: String) {
        let request = [
            "type": CaBotLogRequestType.report.rawValue,
            "log_name": log_name,
            "title": title,
            "detail": detail
        ]
        _ = self.fallbackService.log_request(request: request)
    }

    // MARK: LocationManagerDelegate

    func locationManagerDidChangeAuthorization(_ manager: CLLocationManager) {
        switch(manager.authorizationStatus) {
        case .notDetermined:
            locationState = .Init
        case .restricted:
            locationState = .Denied
        case .denied:
            locationState = .Denied
        case .authorizedAlways:
            locationState = .Granted
        case .authorizedWhenInUse:
            locationState = .Denied
        @unknown default:
            locationState = .Off
        }
    }

    func locationManager(_ manager: CLLocationManager, didUpdateLocations locations: [CLLocation]) {
        if suitcaseConnected {
            locationUpdateStartTime = 0
            return
        }

        if locationUpdateStartTime == 0 {
            locationUpdateStartTime = CFAbsoluteTimeGetCurrent()
        }
        if CFAbsoluteTimeGetCurrent() - locationUpdateStartTime > locationUpdateTimeLimit {
            NSLog("Location update time without Bluetooth connection exceeds the limit: %.2f/%.2f sec", CFAbsoluteTimeGetCurrent() - locationUpdateStartTime, locationUpdateTimeLimit)
            manager.stopUpdatingLocation()
            audioAvailableEstimate = false

        } else {
            NSLog("Location update time without Bluetooth connection: %.2f sec", CFAbsoluteTimeGetCurrent() - locationUpdateStartTime)
        }
    }



    // MARK: public functions

    func resetAudioSession() {
        let audioSession = AVAudioSession.sharedInstance()
        do {
            try audioSession.setCategory(.playback,
                                         mode: .spokenAudio,
                                         options: [])
        } catch {
            NSLog("audioSession category weren't set because of an error. \(error)")
        }
        do {
            try audioSession.setActive(true, options: [])
        } catch {
            NSLog("audioSession cannot be set active. \(error)")
        }
    }

    func open(content: URL) {
        contentURL = content
        isContentPresenting = true
    }

    func summon(destination: String) -> Bool {
        DispatchQueue.main.async {
            print("Show modal waiting")
            NavUtil.showModalWaiting(withMessage: CustomLocalizedString("processing...", lang: self.resourceLang))
        }
        if self.fallbackService.summon(destination: destination) || self.noSuitcaseDebug {
            self.speak(CustomLocalizedString("Sending the command to the suitcase", lang: self.resourceLang), priority:.Required) {}
            DispatchQueue.main.async {
                print("hide modal waiting")
                NavUtil.hideModalWaiting()
            }
            return true
        } else {
            DispatchQueue.main.async {
                print("hide modal waiting")
                NavUtil.hideModalWaiting()
            }
            DispatchQueue.main.async {
                let message = CustomLocalizedString("Suitcase may not be connected", lang: self.resourceLang)

                self.speak(message, priority:.Required) {}
            }
            return false
        }
    }
    
    func addSubTour(tour: Tour) -> Void {
        tourManager.addSubTour(tour: tour)
        if tourManager.proceedToNextDestination() {
            self.playAudio(file: self.detailSettingModel.startSound)
        }
    }

    func skipDestination() -> Void {
        guard tourManager.hasDestination else { return }

        let skip = tourManager.skipDestination()
        self.stopSpeak()
        let announce = CustomLocalizedString("Skip Message %@", lang: self.resourceLang, skip.title.pron)
        self.tts.speak(announce, priority:.Required){
        }
    }

    func speak(_ text:String, priority: CaBotTTS.SpeechPriority, timeout sec : TimeInterval? = nil, tag: SpeakTag? = nil, callback: @escaping () -> Void) {
        if (preview) {
            print("previewing speak - \(text)")
        } else {
            self.tts.speak(text, priority: priority, timeout: sec, tag: tag, callback: callback)
        }
    }

    func stopSpeak() {
        self.tts.stop(false)
    }

    func playSample(mode: VoiceMode, priority: CaBotTTS.SpeechPriority? = nil, timeout sec : TimeInterval? = nil ){
        if(self.modeType == .Normal){
            self.tts.rate = self.userSpeechRate
            self.tts.voice = self.userVoice?.AVvoice
            self.tts.speak(CustomLocalizedString("Hello Suitcase!", lang: self.resourceLang), force:true, priority:priority ?? .High, timeout:sec, tag: .Sample(erase:true)) {_ in
            }
        } else {
            if(mode == .User){
                self.tts.rate = self.userSpeechRate
                self.tts.voice = self.userVoice?.AVvoice
            } else if(mode == .Attend) {
                self.tts.rate = self.attendSpeechRate
                self.tts.voice = self.attendVoice?.AVvoice
            }
            self.tts.speakForAdvanced(CustomLocalizedString("Hello Suitcase!", lang: self.resourceLang), force:true, tag: .Sample(erase:true)) {_ in
            }
        }
        
        self.updateTTS()
    }

    func playAudio(file: String) {
        detailSettingModel.playAudio(file: file)
    }

    func needToStartAnnounce(wait: Bool) {
        let delay = wait ? self.detailSettingModel.browserCloseDelay : 0
        self.announceToPushRightButtonTime = CFAbsoluteTimeGetCurrent()
        self.shouldNoAnnounceToPushRightButton = true
        DispatchQueue.main.asyncAfter(deadline: .now() + delay) {
            self.speak(CustomLocalizedString("You can proceed by pressing the right button of the suitcase handle", lang: self.resourceLang), priority: .Required, timeout: nil) {
            }
        }
    }

    func systemManageCommand(command: CaBotManageCommand) {
        if self.fallbackService.manage(command: command) {
            switch(command) {
            case .poweroff, .reboot:
                deviceStatus.level = .Unknown
                systemStatus.level = .Unknown
                break
            case .start:
                systemStatus.level = .Activating
            case .stop:
                systemStatus.level = .Deactivating
                break
            case .lang:
                break
            case .restart_localization:
                break
            }
            systemStatus.components.removeAll()
            objectWillChange.send()
        }
    }

    func debugCabotArrived() {
        self.cabot(service: self.bleService, notification: .arrived)
    }

    func debugCabotSystemStatus(systemStatusFile: String){
        let path = Bundle.main.resourceURL!.appendingPathComponent("PreviewResource")
                .appendingPathComponent(systemStatusFile)
        let fm = FileManager.default
        let data = fm.contents(atPath: path.path)!
        let status = try! JSONDecoder().decode(SystemStatus.self, from: data)
        self.cabot(service: self.tcpService, systemStatus: status)
    }

    func debugCabotDeviceStatus(systemStatusFile: String){
        let path = Bundle.main.resourceURL!.appendingPathComponent("PreviewResource")
                .appendingPathComponent(systemStatusFile)
        let fm = FileManager.default
        let data = fm.contents(atPath: path.path)!
        let status = try! JSONDecoder().decode(DeviceStatus.self, from: data)
        self.cabot(service: self.tcpService, deviceStatus: status)
    }

    func share(tour: Tour) {
        self.share(user_info: SharedInfo(type: .OverrideTour, value: tour.id))
        userInfo.clear()
    }

    func share(destination: Destination, clear: Bool = true, addFirst: Bool = false) {
        if let value = destination.value {
            self.share(user_info: SharedInfo(type: .OverrideDestination, value: value, flag1: clear, flag2: addFirst))
            userInfo.clear()
        }
    }

    // MARK: TourManagerDelegate
    func tourUpdated(manager: TourManager) {
        tourUpdated = true
        UIApplication.shared.isIdleTimerDisabled = manager.hasDestination
        self.activityLog(category: "tour-text", text: manager.title.text, memo: manager.title.pron)
        self.share(user_info: SharedInfo(type: .Tour, value: manager.title.text))
        self.share(user_info: SharedInfo(type: .CurrentDestination, value: manager.currentDestination?.title.text ?? ""))
        self.share(user_info: SharedInfo(type: .NextDestination, value: manager.nextDestination?.title.text ?? ""))
        self.share(user_info: SharedInfo(type: .Destinations, value: manager.destinations.map { $0.title.text }.joined(separator: ",")))
    }

    func clearAll(){
        self.stopSpeak()
        self.tourManager.clearAllDestinations()
    }

    func tour(manager: TourManager, destinationChanged destination: Destination?) {
        if let dest = destination {
            if let dest_id = dest.value {
                if !send(destination: dest_id) {
                    manager.cannotStartCurrent()
                } else {
                    // cancel all announcement
                    var delay = self.tts.isSpeaking ? 1.0 : 0

                    self.stopSpeak()
                    if self.isContentPresenting {
                        self.isContentPresenting = false
                        delay = self.detailSettingModel.browserCloseDelay
                    }
                    if UIAccessibility.isVoiceOverRunning {
                        delay = 3
                    }
                    // wait at least 1.0 seconds if tts was speaking
                    // wait 1.0 ~ 2.0 seconds if browser was open.
                    // hopefully closing browser and reading the content by voice over will be ended by then
                    DispatchQueue.main.asyncAfter(deadline: .now() + delay) {
                        self.willSpeakArriveMessage = true
                        let announce = CustomLocalizedString("Going to %@", lang: self.resourceLang, dest.title.pron)
                            + (dest.startMessage?.content ?? "")
                        self.tts.speak(announce, forceSelfvoice: false, force: true, priority: .High, timeout: nil, tag: .Next(erase:true), callback: {code in }, progress: {range in
                            if range.location == 0{
                                self.willSpeakArriveMessage = true
                            }
                        })
                    }
                }
                self.activityLog(category: "destination-text", text: dest.title.text, memo: dest.title.pron)
            }
        } else {
            _ = send(destination: "__cancel__")
        }
    }

    private func send(destination: String) -> Bool {
        DispatchQueue.main.async {
            print("Show modal waiting")
            NavUtil.showModalWaiting(withMessage: CustomLocalizedString("processing...", lang: self.resourceLang))
        }
        if fallbackService.send(destination: destination) || self.noSuitcaseDebug  {
            DispatchQueue.main.async {
                print("hide modal waiting")
                NavUtil.hideModalWaiting()
            }
            return true
        } else {
            DispatchQueue.main.async {
                print("hide modal waiting")
                NavUtil.hideModalWaiting()
            }
            DispatchQueue.main.async {
                let message = CustomLocalizedString("Suitcase may not be connected", lang: self.resourceLang)

                self.speak(message, priority:.Required) {}
            }
            return false
        }
    }

    // MARK: CaBotServiceDelegateBLE

    func cabot(service: any CaBotTransportProtocol, bluetoothStateUpdated state: CBManagerState) {
        if bluetoothState != state {
            bluetoothState = state
        }

        #if targetEnvironment(simulator)
        bluetoothState = .poweredOn
        #endif
    }

    // MARK: CaBotServiceDelegate

    func caBot(service: any CaBotTransportProtocol, centralConnected: Bool) {
        guard self.preview == false else {return}
        let saveSuitcaseConnected = self.suitcaseConnected

        switch(service.connectionType()) {
        case .BLE:
            self.suitcaseConnectedBLE = centralConnected
        case .TCP:
            self.suitcaseConnectedTCP = centralConnected
        }

        if self.suitcaseConnected != saveSuitcaseConnected {
            let text = centralConnected ? CustomLocalizedString("Suitcase has been connected", lang: self.resourceLang) :
                CustomLocalizedString("Suitcase has been disconnected", lang: self.resourceLang)
            self.tts.speak(text, force: true, priority:.Normal) {_ in }
            
            if self.suitcaseConnected {
                if self.modeType != .Normal{
                    self.share(user_info: SharedInfo(type: .RequestUserInfo, value: "", flag1: false)) // do not speak
                }
                else if self.modeType == .Normal{
                    self.share(user_info: SharedInfo(type: .ChangeLanguage, value: self.resourceLang))
                }
                DispatchQueue.main.async {
                    _ = self.fallbackService.manage(command: .lang, param: self.resourceLang)
                }
            }
        }
    }

    func caBot(service: any CaBotTransportProtocol, versionMatched: Bool, with version: String) {
        switch(service.connectionType()) {
        case .BLE:
            self.versionMatchedBLE = versionMatched
            self.serverBLEVersion = version
        case .TCP:
            self.versionMatchedTCP = versionMatched
            self.serverTCPVersion = version
        }
    }

    func cabot(service: any CaBotTransportProtocol, openRequest url: URL) {
        NSLog("open request: %@", url.absoluteString)
        self.open(content: url)
    }

    func cabot(service: any CaBotTransportProtocol, soundRequest: String) {
        switch(soundRequest) {
        case "SpeedUp":
            playAudio(file: detailSettingModel.speedUpSound)
            break
        case "SpeedDown":
            playAudio(file: detailSettingModel.speedDownSound)
            break
        case "OBSTACLE_AHEAD":
            playAudio(file: detailSettingModel.obstacleAheadSound)
            break
        default:
            NSLog("\"\(soundRequest)\" is unknown sound")
        }
    }

    func cabot(service: any CaBotTransportProtocol, notification: NavigationNotification) {
        switch(notification){
        case .subtour:
            self.announceToPushRightButtonTime = CFAbsoluteTimeGetCurrent() - 20
            self.shouldNoAnnounceToPushRightButton = true
            if tourManager.setting.enableSubtourOnHandle {
                if let ad = tourManager.arrivedDestination,
                   let subtour = ad.subtour {
                    tourManager.addSubTour(tour: subtour)
                }
                if tourManager.proceedToNextDestination() {
                    self.playAudio(file: self.detailSettingModel.startSound)
                }
            }
            break
        case .next:
            self.announceToPushRightButtonTime = CFAbsoluteTimeGetCurrent() - 20
            self.shouldNoAnnounceToPushRightButton = true
            if tourManager.proceedToNextDestination() {
                self.playAudio(file: self.detailSettingModel.startSound)
            }else {
                self.speak(CustomLocalizedString("No destination is selected", lang: self.resourceLang), priority:.Required, timeout:nil) {
                }
            }
            break
        case .arrived:
            if let cd = tourManager.currentDestination {
                self.playAudio(file: self.detailSettingModel.arrivedSound)
                tourManager.arrivedCurrent()

                let arrivedMsg = CustomLocalizedString("You have arrived at %@. ", lang: self.resourceLang, cd.title.pron)
                var announce = ""
                if let count = cd.arriveMessages?.count {
                    for i in 0 ..< count{
                        announce += cd.arriveMessages?[i].content ?? ""
                    }
                } else{
                    if let _ = cd.content?.content,
                       tourManager.setting.showContentWhenArrive {
                        announce += CustomLocalizedString("You can check detail of %@ on the phone. ", lang: self.resourceLang, cd.title.pron)
                    }
                    if let next = tourManager.nextDestination {
                        announce += CustomLocalizedString("You can proceed to %@ by pressing the right button of the suitcase handle. ", lang: self.resourceLang, next.title.pron)
                        self.announceToPushRightButtonTime = CFAbsoluteTimeGetCurrent()
                        self.shouldNoAnnounceToPushRightButton = true
                        if let subtour = cd.subtour,
                           tourManager.setting.enableSubtourOnHandle {
                            announce += CustomLocalizedString("Or by pressing the center button to proceed a subtour %@.", lang: self.resourceLang, subtour.introduction.pron)
                        }
                    } else if let subtour = cd.subtour,
                       tourManager.setting.enableSubtourOnHandle {
                        announce += CustomLocalizedString("Press the center button to proceed a subtour %@.", lang: self.resourceLang, subtour.introduction.pron)
                    }
                }
                var delay = 0.0
                if UIAccessibility.isVoiceOverRunning {
                    delay = 3.0
                }
                DispatchQueue.main.asyncAfter(deadline: .now() + delay) {
                    self.speak(arrivedMsg, priority:.High, timeout: nil ) {}
                    self.speak(announce, priority:.Normal, timeout: nil, tag: .Next(erase:false) ) {
                        // if user pressed the next button while reading announce, skip open content
                        if self.tourManager.currentDestination == nil {
                            if let contentURL = cd.content?.url,
                               self.tourManager.setting.showContentWhenArrive {
                                self.open(content: contentURL)
                            }
                        }
                        self.announceToPushRightButtonTime = CFAbsoluteTimeGetCurrent() - 27
                        self.shouldNoAnnounceToPushRightButton = true
                        self.willSpeakArriveMessage = false
                    }
                }
            }
            break
        case .skip:
            self.skipDestination()
        case .getlanguage:
            DispatchQueue.main.async {
                _ = self.fallbackService.manage(command: .lang, param: I18N.shared.langCode)
            }
            break
        }
    }

    func cabot(service: any CaBotTransportProtocol, deviceStatus: DeviceStatus) -> Void {
        let prevDeviceStatusLevel = self.deviceStatus.level
        self.deviceStatus = deviceStatus
        let deviceStatusLevel = deviceStatus.level
        if (self.modeType == .Advanced || self.modeType == .Debug){
            if (prevDeviceStatusLevel != deviceStatusLevel) {
                if (deviceStatusLevel == .OK){
                    self.removeNotification()
                } else {
                    notificationCenter.requestAuthorization(options: [.alert, .sound, .badge]) { granted, error in
                        if granted {
                            DispatchQueue.main.async {
                                self.pushDeviceState()
                            }
                        } else {
                            print("Permission for notification not granted.")
                        }
                    }
                }
            }
        }
    }

    func cabot(service: any CaBotTransportProtocol, systemStatus: SystemStatus) -> Void {
        let prevSystemStatus = self.systemStatus.summary
        self.systemStatus.update(with: systemStatus)
        let systemStatus = self.systemStatus.summary
        if (self.modeType == .Advanced || self.modeType == .Debug){
            if (prevSystemStatus != systemStatus){
                if (systemStatus == .OK){
                    self.removeNotification()
                } else {
                    notificationCenter.requestAuthorization(options: [.alert, .sound, .badge]) { granted, error in
                        if granted {
                            DispatchQueue.main.async {
                                self.pushSystemState()
                            }
                        } else {
                            print("Permission for notification not granted.")
                        }
                    }
                }
            }
        }
    }

    func cabot(service: any CaBotTransportProtocol, batteryStatus: BatteryStatus) -> Void {
        self.batteryStatus = batteryStatus
    }
    
    func cabot(service: any CaBotTransportProtocol, touchStatus: TouchStatus) -> Void {
        let prevTouchStatus = self.touchStatus
        if prevTouchStatus.level != touchStatus.level{
            DispatchQueue.main.async {
                self.touchStatus = touchStatus
            }
        }
        if CFAbsoluteTimeGetCurrent() - self.announceToPushRightButtonTime > 30{
            self.shouldNoAnnounceToPushRightButton = false
        }
        if self.touchStatus.level == .Touching {
            if prevTouchStatus.level != .Touching {
                touchStartTime = CFAbsoluteTimeGetCurrent()
            } else if CFAbsoluteTimeGetCurrent() - self.touchStartTime > 3{
                if self.shouldNoAnnounceToPushRightButton == false && self.willSpeakArriveMessage == false{
                    if tourManager.hasDestination {
                        let announce = CustomLocalizedString("PRESS_RIGHT_BUTTON", lang: self.resourceLang)
                        self.speak(announce, priority:.Required){}
                        self.announceToPushRightButtonTime = CFAbsoluteTimeGetCurrent()
                        self.shouldNoAnnounceToPushRightButton = true
                    }
                }
            }
        }
    }
    
    func cabot(service: any CaBotTransportProtocol, logList: [LogEntry], status: CaBotLogStatus) {
        NSLog("set log list \(logList)")
        self.logList.set(list: logList)
        self.logList.set(status: status)
    }

    func cabot(service: any CaBotTransportProtocol, logDetail: LogEntry) {
        NSLog("set log detail \(logDetail)")
        self.logList.set(detail: logDetail)
    }

    func cabot(service: any CaBotTransportProtocol, userInfo: SharedInfo) {
        if modeType != .Normal {
            self.userInfo.update(userInfo: userInfo)
            if userInfo.type == .Speak {
                if isTTSEnabledForAdvanced {
                    if userInfo.value.isEmpty && userInfo.flag1 { // stop
                        tts.stopSpeakForAdvanced()
                    } else {
                        tts.speakForAdvanced(userInfo.value, force: userInfo.flag1) { _ in
                        }
                    }
                }
            }
            return
        }
        if userInfo.type == .OverrideTour {
            if let src = resource?.toursSource {
                do {
                    let tours = try Tour.load(at: src)
                    for tour in tours {
                        if tour.id == userInfo.value {
                            tourManager.set(tour: tour)
                            needToStartAnnounce(wait: true)
                        }
                    }
                } catch {
                    NSLog("\(src) cannot be loaded")
                }
            }
        }
        if userInfo.type == .OverrideDestination {
            func traverseDest(src: Source) {
                do {
                    let dests = try Destination.load(at: src)
                    for dest in dests {
                        if let value = dest.value {
                            if value == userInfo.value {
                                if userInfo.flag1 { // clear and add
                                    self.clearAll()
                                }
                                if userInfo.flag2 {
                                    tourManager.addToFirst(destination: dest)
                                }
                                else {
                                    tourManager.addToLast(destination: dest)
                                }
                                needToStartAnnounce(wait: true)
                                return
                            }
                        } else if let src = dest.file {
                            traverseDest(src: src)
                        }
                    }
                } catch {
                    NSLog("\(src) cannot be loaded")
                }
            }
            if let src = resource?.destinationsSource {
                traverseDest(src: src)
            }
        }
        if userInfo.type == .Skip {
            skipDestination()
        }
        if userInfo.type == .RequestUserInfo {
            self.share(user_info: SharedInfo(type: .Tour, value: self.tourManager.title.text))
            self.share(user_info: SharedInfo(type: .CurrentDestination, value: self.tourManager.currentDestination?.title.text ?? ""))
            self.share(user_info: SharedInfo(type: .NextDestination, value: self.tourManager.nextDestination?.title.text ?? ""))
            self.share(user_info: SharedInfo(type: .Destinations, value: self.tourManager.destinations.map { $0.title.text }.joined(separator: ",")))
            self.share(user_info: SharedInfo(type: .ChangeLanguage, value: self.resourceLang))
            self.share(user_info: SharedInfo(type: .ChangeUserVoiceType, value: "\(self.userVoice?.id ?? "")", flag1: userInfo.flag1))
            self.share(user_info: SharedInfo(type: .ChangeUserVoiceRate, value: "\(self.userSpeechRate)", flag1: userInfo.flag1))
        }
        if userInfo.type == .ClearDestinations {
            self.clearAll()
        }
        if userInfo.type == .ChangeLanguage {
            self.resource?.lang = userInfo.value
            self.updateVoice()
            self.updateTTS()
        }
        if userInfo.type == .ChangeUserVoiceRate {
            self.userSpeechRate = Double(userInfo.value) ?? 0.5
            self.updateTTS()
<<<<<<< HEAD
            self.playSample(mode: .User, priority: .Required, timeout: 1.0)
=======
            if userInfo.flag1 {
                self.playSample(mode: .User)
            }
>>>>>>> 3201396d
        }
        if userInfo.type == .ChangeUserVoiceType {
            self.userVoice = TTSHelper.getVoice(by: userInfo.value)
            self.updateTTS()
<<<<<<< HEAD
            self.playSample(mode: .User, priority: .Required, timeout: 1.0)
=======
            if userInfo.flag1 {
                self.playSample(mode: .User)
            }
>>>>>>> 3201396d
        }
    }

    func getSpeechPriority() -> SpeechPriority {
        return self.detailSettingModel.speechPriority
    }

    func getModeType() -> ModeType {
        return modeType
    }
}

class DiagnosticStatusData: NSObject, ObservableObject {
    @Published var name: String
    @Published var level: DiagnosticLevel
    @Published var message: String
    @Published var values: OrderedDictionary<String,String>
    init(with diagnostic: DiagnosticStatus) {
        self.name = diagnostic.componentName
        self.level = diagnostic.level
        self.message = diagnostic.message
        self.values = OrderedDictionary<String,String>()
        super.init()
        for value in diagnostic.values {
            self.values[value.key] = value.value
        }
    }
}

class ComponentData: DiagnosticStatusData {
    @Published var details: OrderedDictionary<String,DiagnosticStatusData>
    override init(with diagnostic: DiagnosticStatus) {
        self.details = OrderedDictionary<String,DiagnosticStatusData>()
        super.init(with: diagnostic)
    }
    func update(detail: DiagnosticStatus) {
        if let target = self.details[detail.componentName] {
            for value in detail.values {
                target.values[value.key] = value.value
            }
        } else {
            self.details[detail.componentName] = DiagnosticStatusData(with: detail)
        }
    }
}

class SystemStatusData: NSObject, ObservableObject {
    @Published var level: CaBotSystemLevel
    @Published var summary: DiagnosticLevel
    @Published var components: OrderedDictionary<String,ComponentData>

    static var cache:[String:ComponentData] = [:]

    override init() {
        level = .Unknown
        summary = .Stale
        components = OrderedDictionary<String,ComponentData>()
    }
    func levelText() -> String{
        switch(self.level) {
        case .Unknown, .Inactive, .Deactivating, .Error:
            if !self.components.isEmpty {
                return "Debug"
            }
            return self.level.rawValue
        case .Active, .Activating:
            return self.level.rawValue
        }
    }
    func clear() {
        self.components.removeAll()
    }
    func update(with status: SystemStatus) {
        self.level = status.level
        self.components = OrderedDictionary<String,ComponentData>()
        let levelOrder: [DiagnosticLevel] = [.Stale, .Error, .Warning, .OK]
        let sortedDiagnostics = status.diagnostics.sorted {
            let index0 = levelOrder.firstIndex(of: $0.level) ?? levelOrder.count
            let index1 = levelOrder.firstIndex(of: $1.level) ?? levelOrder.count
            return index0 < index1
        }
        var allKeys = Set(self.components.keys)
        var max_level: Int = -1
        for diagnostic in status.diagnostics {
            if diagnostic.rootName == nil {
                let data = ComponentData(with: diagnostic)
                components[diagnostic.componentName] = data
                max_level = max(max_level, diagnostic.level.rawValue)
                allKeys.remove(diagnostic.componentName)
            }
        }
        for key in allKeys {
            self.components.removeValue(forKey: key)
        }
        self.summary = .Stale
        if max_level >= 0 {
            if let summary = DiagnosticLevel(rawValue: min(2, max_level)) {
                self.summary = summary
            }
        }
        for diagnostic in sortedDiagnostics {
            if let root = diagnostic.rootName {
                if let data = components[root] {
                    data.update(detail: diagnostic)
                }
            }
        }
    }

    var canStart:Bool {
        get {
            switch(self.level) {
            case .Unknown, .Active, .Activating, .Deactivating, .Error:
                return false
            case .Inactive:
                return true
            }
        }
    }

    var canStop:Bool {
        get {
            switch(self.level) {
            case .Unknown, .Inactive, .Activating, .Deactivating, .Error:
                return false
            case .Active:
                return true
                }
        }
    }
}

protocol LogReportModelDelegate {
    func refreshLogList()
    func isSuitcaseConnected() -> Bool
    func requestDetail(log_name: String)
    func submitLogReport(log_name: String, title: String, detail: String)
}

class LogReportModel: NSObject, ObservableObject {
    @Published var log_list: [LogEntry]
    @Published var isListReady: Bool = false
    @Published var status: CaBotLogStatus = .OK
    @Published var selectedLog: LogEntry = LogEntry(name: "dummy")
    private var originalLog: LogEntry = LogEntry(name: "dummy")
    @Published var isDetailReady: Bool = false
    var delegate: LogReportModelDelegate? = nil
    var debug: Bool = false
    
    override init() {
        self.log_list = []
    }
    
    func set(list: [LogEntry]){
        self.log_list = list
        self.isListReady = true
    }

    func set(status: CaBotLogStatus) {
        self.status = status
    }
    
    func set(detail: LogEntry) {
        self.selectedLog = detail
        self.originalLog.title = detail.title
        self.originalLog.detail = detail.detail
        self.isDetailReady = true
    }
    
    func clear(){
        self.log_list = []
        self.isListReady = false
    }
    
    func refreshLogList() {
        self.delegate?.refreshLogList()
    }
    
    func requestDetail(log: LogEntry) {
        isDetailReady = false || debug
        self.delegate?.requestDetail(log_name: log.name)
    }
    
    func submit(log: LogEntry) {
        if let title = log.title,
           let detail = log.detail {
            self.delegate?.submitLogReport(log_name: log.name, title: title, detail: detail)
        }
    }
    
    var isSuitcaseConnected: Bool {
        get {
            self.delegate?.isSuitcaseConnected() ?? false
        }
    }
    
    var isOkayToSubmit: Bool {
        get {
            isSuitcaseConnected && status == .OK
        }
    }
    
    var isSubmitDataReady: Bool {
        get {
            selectedLog.title?.count ?? 0 > 0 && selectedLog.detail?.count ?? 0 > 0
        }
    }
    
    var isDetailModified: Bool {
        get {
            originalLog.title != selectedLog.title || originalLog.detail != selectedLog.detail
        }
    }
}
    

struct PersistenceController {
    static let shared = PersistenceController()

    static var preview: PersistenceController = {
        let result = PersistenceController(inMemory: true)
        let viewContext = result.container.viewContext

        return result
    }()

    static var empty: PersistenceController = {
        let result = PersistenceController(inMemory: true)
        let viewContext = result.container.viewContext
        return result
    }()

    let container: NSPersistentContainer

    init(inMemory: Bool = false) {
        container = NSPersistentContainer(name: "CaBot")
        if inMemory {
            container.persistentStoreDescriptions.first!.url = URL(fileURLWithPath: "/dev/null")
        }
        container.loadPersistentStores(completionHandler: { (storeDescription, error) in
            if let error = error as NSError? {
                // Replace this implementation with code to handle the error appropriately.
                // fatalError() causes the application to generate a crash log and terminate. You should not use this function in a shipping application, although it may be useful during development.

                /*
                Typical reasons for an error here include:
                * The parent directory does not exist, cannot be created, or disallows writing.
                * The persistent store is not accessible, due to permissions or data protection when the device is locked.
                * The device is out of space.
                * The store could not be migrated to the current model version.
                Check the error message to determine what the actual problem was.
                */
                fatalError("Unresolved error \(error), \(error.userInfo)")
            }
        })
    }
}

class SpeakingText: Hashable, ObservableObject {
    static func == (lhs: SpeakingText, rhs: SpeakingText) -> Bool {
        lhs.text == rhs.text && lhs.date == rhs.date
    }
    func hash(into hasher: inout Hasher) {
        hasher.combine(text)
        hasher.combine(date)
    }
    @Published var text: String = ""
    var date: Date
    var voiceover: Bool
    @Published var location = 0
    @Published var length = 0
    init(text: String, voiceover: Bool) {
        self.text = text
        self.date = Date()
        self.voiceover = voiceover
    }
    func subTexts() -> (String, String, String, String) {
        let prefix = self.voiceover ? "VO:" : ""
        let i1 = text.index(text.startIndex, offsetBy: min(text.count, location))
        let i2 = text.index(i1, offsetBy: min((text.count - min(text.count, location)), length))
        return (prefix, String(text[..<i1]), String(text[i1..<i2]), String(text[i2...]))
    }
}

class UserInfoBuffer {
    var selectedTour: String = ""
    var currentDestination: String = ""
    var nextDestination: String = ""
    var destinations: [String] = []
    var speakingText: [SpeakingText] = []
    var speakingIndex = -1
    weak var modelData: CaBotAppModel?

    init(modelData: CaBotAppModel? = nil) {
        self.modelData = modelData
    }

    func clear() {
        selectedTour = ""
        currentDestination = ""
        nextDestination = ""
        speakingText = []
    }

    func update(userInfo: SharedInfo) {
        switch(userInfo.type) {
        case .None:
            break
        case .Speak:
            if !userInfo.value.isEmpty {
                speakingText.insert(SpeakingText(text: userInfo.value, voiceover: userInfo.flag2), at: 0)
            }
            break
        case .SpeakProgress:
            for i in 0..<speakingText.count {
                if speakingText[i].text == userInfo.value {
                    if userInfo.flag1 { // speech done
                        if userInfo.flag2 { // voiceover
                            speakingText[i].location = userInfo.length
                            speakingText[i].length = 0
                        } else {
                            speakingText[i].location += speakingText[i].length
                            speakingText[i].length = 0
                        }
                    } else {
                        speakingText[i].location = userInfo.location
                        speakingText[i].length = userInfo.length
                    }
                    break
                }
            }
            break
        case .Tour:
            selectedTour = userInfo.value
            break
        case .CurrentDestination:
            currentDestination = userInfo.value
            break
        case .NextDestination:
            nextDestination = userInfo.value
            break
        case .Destinations:
            destinations = userInfo.value.split(separator: ",").map(String.init)
        case .OverrideTour:
            // do nothing
            break
        case .OverrideDestination:
            // do nothing
            break
        case .Skip:
            // do nothing
            break
        case .RequestUserInfo:
            // do nothing
            break
        case .ClearDestinations:
            // do nothing
            break
        case .ChangeLanguage:
            modelData?.resource?.lang = userInfo.value
            modelData?.updateVoice()
            break
        case .ChangeUserVoiceRate:
            modelData?.userSpeechRate = Double(userInfo.value) ?? 0.5
            modelData?.updateTTS()
            break
        case .ChangeUserVoiceType:
            modelData?.userVoice = TTSHelper.getVoice(by: userInfo.value)
            modelData?.updateTTS()
            break
        }
    }
}<|MERGE_RESOLUTION|>--- conflicted
+++ resolved
@@ -1501,24 +1501,16 @@
         if userInfo.type == .ChangeUserVoiceRate {
             self.userSpeechRate = Double(userInfo.value) ?? 0.5
             self.updateTTS()
-<<<<<<< HEAD
-            self.playSample(mode: .User, priority: .Required, timeout: 1.0)
-=======
             if userInfo.flag1 {
                 self.playSample(mode: .User)
             }
->>>>>>> 3201396d
         }
         if userInfo.type == .ChangeUserVoiceType {
             self.userVoice = TTSHelper.getVoice(by: userInfo.value)
             self.updateTTS()
-<<<<<<< HEAD
-            self.playSample(mode: .User, priority: .Required, timeout: 1.0)
-=======
             if userInfo.flag1 {
                 self.playSample(mode: .User)
             }
->>>>>>> 3201396d
         }
     }
 

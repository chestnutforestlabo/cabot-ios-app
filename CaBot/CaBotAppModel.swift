/*******************************************************************************
 * Copyright (c) 2021  Carnegie Mellon University
 *
 * Permission is hereby granted, free of charge, to any person obtaining a copy
 * of this software and associated documentation files (the "Software"), to deal
 * in the Software without restriction, including without limitation the rights
 * to use, copy, modify, merge, publish, distribute, sublicense, and/or sell
 * copies of the Software, and to permit persons to whom the Software is
 * furnished to do so, subject to the following conditions:
 *
 * The above copyright notice and this permission notice shall be included in
 * all copies or substantial portions of the Software.
 *
 * THE SOFTWARE IS PROVIDED "AS IS", WITHOUT WARRANTY OF ANY KIND, EXPRESS OR
 * IMPLIED, INCLUDING BUT NOT LIMITED TO THE WARRANTIES OF MERCHANTABILITY,
 * FITNESS FOR A PARTICULAR PURPOSE AND NONINFRINGEMENT. IN NO EVENT SHALL THE
 * AUTHORS OR COPYRIGHT HOLDERS BE LIABLE FOR ANY CLAIM, DAMAGES OR OTHER
 * LIABILITY, WHETHER IN AN ACTION OF CONTRACT, TORT OR OTHERWISE, ARISING FROM,
 * OUT OF OR IN CONNECTION WITH THE SOFTWARE OR THE USE OR OTHER DEALINGS IN
 * THE SOFTWARE.
 *******************************************************************************/

import Collections
import CoreData
import SwiftUI
import Foundation
import CoreBluetooth
import CoreLocation
import UserNotifications
import Combine
import os.log
import HLPDialog

enum GrantState {
    case Init
    case Granted
    case Denied
    case Off
}

enum DisplayedScene {
    case Onboard
    case App

    func text(lang: String) -> Text {
        switch self {
        case .Onboard:
            return Text(CustomLocalizedString("", lang: lang))
        case .App:
#if ATTEND
            return Text(CustomLocalizedString("ATTEND_MENU", lang: lang))
#elseif USER
            return Text(CustomLocalizedString("MAIN_MENU", lang: lang))
#endif
        }
    }
}

enum ModeType: String, CaseIterable{
    case Normal = "Normal"
    case Advanced = "Advanced"
    case Debug  = "Debug"
}

enum VoiceMode: String, CaseIterable{
    case User = "User"
    case Attend = "Attend"
}

enum SpeechPriority: String, CaseIterable {
    case Robot = "Robot"
    case App = "App"
}

extension SpeakTag {
    static func Next( erase:Bool = true ) -> Self { return SpeakTag(tag:"Next", erase:erase) }
    static func Sample( erase:Bool = true ) -> Self { return SpeakTag(tag:"Sample", erase:erase) }
}

class FallbackService: CaBotServiceProtocol {
    private let services: [CaBotServiceProtocol]
    private var selectedService: CaBotServiceProtocol?

    init(services: [CaBotServiceProtocol]) {
        self.services = services
    }

    func select(service: CaBotServiceProtocol) {
        self.selectedService = service
    }

    private func getService() -> CaBotServiceProtocol? {
        if let service = self.selectedService {
            if service.isConnected() {
                return service
            }
        }
        for service in services {
            if service.isConnected() {
                return service
            }
        }
        return nil
    }

    func isConnected() -> Bool {
        for service in services {
            if service.isConnected() {
                return true
            }
        }
        return false
    }

    func activityLog(category: String, text: String, memo: String) -> Bool {
        guard let service = getService() else { return false }
        return service.activityLog(category: category, text: text, memo: memo)
    }

    func send(destination: String) -> Bool {
        guard let service = getService() else { return false }
        return service.send(destination: destination)
    }

    func summon(destination: String) -> Bool {
        guard let service = getService() else { return false }
        return service.summon(destination: destination)
    }

    func manage(command: CaBotManageCommand, param: String? = nil) -> Bool {
        guard let service = getService() else { return false }
        return service.manage(command: command, param: param)
    }

    func log_request(request: Dictionary<String, String>) -> Bool {
        guard let service = getService() else { return false }
        return service.log_request(request: request)
    }

    func share(user_info: SharedInfo) -> Bool {
        guard let service = getService() else { return false }
        return service.share(user_info: user_info)
    }
}

final class DetailSettingModel: ObservableObject, NavigationSettingProtocol {
    private let startSoundKey = "startSoundKey"
    private let arrivedSoundKey = "arrivedSoundKey"
    private let speedUpSoundKey = "speedUpSoundKey"
    private let speedDownSoundKey = "speedDownSoundKey"
    private let obstacleAheadSoundKey = "obstacleAheadSoundKey"
    private let browserCloseDelayKey = "browserCloseDelayKey"
    private let enableSubtourOnHandleKey = "enableSubtourOnHandleKey"
    private let showContentWhenArriveKey = "showContentWhenArriveKey"
    private let speechPriorityKey = "speechPriorityKey"

    init() {
        if let startSound = UserDefaults.standard.value(forKey: startSoundKey) as? String {
            self.startSound = startSound
        }
        if let arrivedSound = UserDefaults.standard.value(forKey: arrivedSoundKey) as? String {
            self.arrivedSound = arrivedSound
        }
        if let speedUpSound = UserDefaults.standard.value(forKey: speedUpSoundKey) as? String {
            self.speedUpSound = speedUpSound
        }
        if let speedDownSound = UserDefaults.standard.value(forKey: speedDownSoundKey) as? String {
            self.speedDownSound = speedDownSound
        }
        if let browserCloseDelay = UserDefaults.standard.value(forKey: browserCloseDelayKey) as? Double {
            self.browserCloseDelay = browserCloseDelay
        }
        if let enableSubtourOnHandle = UserDefaults.standard.value(forKey: enableSubtourOnHandleKey) as? Bool {
            self.enableSubtourOnHandle = enableSubtourOnHandle
        }
        if let showContentWhenArrive = UserDefaults.standard.value(forKey: showContentWhenArriveKey) as? Bool {
            self.showContentWhenArrive = showContentWhenArrive
        }
    }

    @Published var startSound: String = "/System/Library/Audio/UISounds/nano/3rdParty_Success_Haptic.caf" {
        didSet {
            UserDefaults.standard.setValue(startSound, forKey: startSoundKey)
            UserDefaults.standard.synchronize()
        }
    }
    @Published var arrivedSound: String = "/System/Library/Audio/UISounds/nano/HummingbirdNotification_Haptic.caf" {
        didSet {
            UserDefaults.standard.setValue(arrivedSound, forKey: arrivedSoundKey)
            UserDefaults.standard.synchronize()
        }
    }
    @Published var speedUpSound: String = "/System/Library/Audio/UISounds/nano/WalkieTalkieActiveStart_Haptic.caf" {
        didSet {
            UserDefaults.standard.setValue(speedUpSound, forKey: speedUpSoundKey)
            UserDefaults.standard.synchronize()
        }
    }
    @Published var speedDownSound: String = "/System/Library/Audio/UISounds/nano/ET_RemoteTap_Receive_Haptic.caf" {
        didSet {
            UserDefaults.standard.setValue(speedDownSound, forKey: speedDownSoundKey)
            UserDefaults.standard.synchronize()
        }
    }
    @Published var obstacleAheadSound: String = "/System/Library/Audio/UISounds/nano/MediaPaused.caf" {
        didSet {
            UserDefaults.standard.setValue(obstacleAheadSound, forKey: obstacleAheadSoundKey)
            UserDefaults.standard.synchronize()
        }
    }

    @Published var browserCloseDelay: Double = 1.2 {
        didSet {
            UserDefaults.standard.setValue(browserCloseDelay, forKey: browserCloseDelayKey)
            UserDefaults.standard.synchronize()
        }
    }

    @Published var enableSubtourOnHandle: Bool = false{
        didSet {
            UserDefaults.standard.setValue(enableSubtourOnHandle, forKey: enableSubtourOnHandleKey)
            UserDefaults.standard.synchronize()
        }
    }

    @Published var showContentWhenArrive: Bool = false {
        didSet {
            UserDefaults.standard.setValue(showContentWhenArrive, forKey: showContentWhenArriveKey)
            UserDefaults.standard.synchronize()
        }
    }

    var audioPlayer: AVAudioPlayer = AVAudioPlayer()
    func playAudio(file: String) {
        DispatchQueue.main.async {
            let fileURL: URL = URL(fileURLWithPath: file)
            do {
                self.audioPlayer = try AVAudioPlayer(contentsOf: fileURL)
                self.audioPlayer.play()
            } catch {
                print("\(error)")
            }
        }
    }
}

class AddressCandidate {
    var addresses: [String]
    private var index:Int = 0
    init(addresses: [String]) {
        self.addresses = addresses
    }
    func getCurrent() -> String {
        addresses[index % addresses.count]
    }
    func getNext() -> String {
        index += 1
        return getCurrent()
    }
    func update(addresses: [String]) {
        self.addresses = addresses
    }
}

final class CaBotAppModel: NSObject, ObservableObject, CaBotServiceDelegateBLE, TourManagerDelegate, CLLocationManagerDelegate, CaBotTTSDelegate, LogReportModelDelegate, UNUserNotificationCenterDelegate{
    private let DEFAULT_LANG = "en"

    private let selectedResourceKey = "SelectedResourceKey"
    private let selectedResourceLangKey = "selectedResourceLangKey"
    private let selectedVoiceKey = "SelectedVoiceKey"
    private let isTTSEnabledKey = "isTTSEnabledKey"
    private let speechRateKey = "speechRateKey"
    private let attendSpeechRateKey = "attendSpeechRateKey"
    private let connectionTypeKey = "connection_type"
    private let teamIDKey = "team_id"
    private let socketAddrKey = "socket_url"
    private let rosSocketAddrKey = "ros_socket_url"
    private let primaryAddrKey = "primary_ip_address"
    private let secondaryAddrKey = "secondary_ip_address"
    private let menuDebugKey = "menu_debug"
    private let noSuitcaseDebugKey = "noSuitcaseDebugKey"
    private let modeTypeKey = "modeTypeKey"
    private let notificationCenterID = "cabot_state_notification"
    private let voiceSettingKey = "voiceSettingKey"

    let detailSettingModel: DetailSettingModel

    @Published var versionMatchedBLE: Bool = false
    @Published var serverBLEVersion: String? = nil
    @Published var versionMatchedTCP: Bool = false
    @Published var serverTCPVersion: String? = nil

    @Published var debugSystemStatusLevel: CaBotSystemLevel = .Unknown
    @Published var debugDeviceStatusLevel: DeviceStatusLevel = .Unknown

    @Published var locationState: GrantState = .Init {
        didSet {
            self.checkOnboardCondition()
        }
    }
    @Published var bluetoothState: CBManagerState = .unknown {
        didSet {
            self.checkOnboardCondition()
        }
    }
    @Published var notificationState: GrantState = .Init {
        didSet {
            self.checkOnboardCondition()
        }
    }
    func checkOnboardCondition() {
        if (self.bluetoothState == .poweredOn || self.bluetoothState == .poweredOff) &&
            self.notificationState != .Init &&
            self.locationState != .Init
        {
            if authRequestedByUser {
                withAnimation() {
                    self.displayedScene = .App
                }
            } else {
                self.displayedScene = .App
            }
        }
    }
    @Published var displayedScene: DisplayedScene = .Onboard
    var authRequestedByUser: Bool = false

<<<<<<< HEAD
=======
    @Published var resource: Resource? = nil {
        didSet {
            if let resource = resource {
                NSLog("resource.identifier = \(resource.identifier)")
                UserDefaults.standard.setValue(resource.identifier, forKey: selectedResourceKey)
                UserDefaults.standard.synchronize()
                updateVoice()
            }
        }
    }

>>>>>>> 7de1dc7e
    @Published var selectedLanguage: String = "en" {
        willSet {
            if silentForChange == false {
                share(user_info: SharedInfo(type: .ChangeLanguage, value: newValue))
            }
            silentForChange = false
        }
        didSet {
            NSLog("selectedLanguage = \(selectedLanguage)")
            UserDefaults.standard.setValue(selectedLanguage, forKey: selectedResourceLangKey)
            _ = self.fallbackService.manage(command: .lang, param: selectedLanguage)
            I18N.shared.set(lang: selectedLanguage)
            self.tts.lang = selectedLanguage
            self.updateVoice()
        }
    }
    var languages: [String] = ["en", "ja"]

    var selectedLocale: Locale {
        get {
            Locale(identifier: self.selectedLanguage)
        }
    }

    var resourceLang: String {
        get {
            return selectedLanguage
        }
    }

    @Published var isTTSEnabledForAdvanced: Bool = true {
        didSet {
            UserDefaults.standard.setValue(isTTSEnabledForAdvanced, forKey: isTTSEnabledKey)
            UserDefaults.standard.synchronize()
        }
    }

    @Published var attendVoice: Voice? = nil {
        didSet {
            if let id = attendVoice?.AVvoice.identifier {
                let key = "\(selectedVoiceKey)_\(selectedLanguage)"
                UserDefaults.standard.setValue(id, forKey: key)
                UserDefaults.standard.synchronize()
            }
        }
    }

    @Published var attendSpeechRate: Double = 0.5 {
        didSet {
            UserDefaults.standard.setValue(attendSpeechRate, forKey: attendSpeechRateKey)
            UserDefaults.standard.synchronize()
        }
    }

    @Published var userVoice: Voice? = nil {
        willSet {
            if silentForChange == false {
                if let id = newValue?.AVvoice.identifier {
                    print("willSet userVoice \(userVoice) \(id)")
                    // send flag1=true if Attend mode to let the User app speak sample voice
                    share(user_info: SharedInfo(type: .ChangeUserVoiceType, value: id, flag1: modeType == .Advanced))
                }
            }
            silentForChange = false
        }
        didSet {
            if let id = userVoice?.AVvoice.identifier {
                let key = "\(selectedVoiceKey)_\(selectedLanguage)"
                UserDefaults.standard.setValue(id, forKey: key)
                UserDefaults.standard.synchronize()
                self.updateTTS()
            }
        }
    }

    @Published var userSpeechRate: Double = 0.5 {
        willSet {
            if silentForChange == false {
                print("willSet userSpeechRate \(userSpeechRate) \(newValue)")
                // do not send flag1=true here, handled in setting view
                share(user_info: SharedInfo(type: .ChangeUserVoiceRate, value: "\(newValue)", flag1: false))
            }
            silentForChange = false
        }
        didSet {
            UserDefaults.standard.setValue(userSpeechRate, forKey: speechRateKey)
            UserDefaults.standard.synchronize()
            self.updateTTS()
        }
    }

    enum ServerStatus {
        case Init
        case NotReady
        case Loading
        case Ready
    }

    @Published var serverIsReady: ServerStatus = .Init

    var suitcaseFeatures: SuitcaseFeatures = SuitcaseFeatures()

    var silentForChange: Bool = false
    func silentUpdate(language: String) {
        silentForChange = true
        selectedLanguage = language
    }

    func silentUpdate(voice: Voice?) {
        silentForChange = true
        userVoice = voice
    }

    func silentUpdate(rate: Double) {
        silentForChange = true
        userSpeechRate = rate
    }

#if ATTEND
    @Published var voiceSetting: VoiceMode = .Attend {
        didSet {
            UserDefaults.standard.setValue(voiceSetting.rawValue, forKey: voiceSettingKey)
            UserDefaults.standard.synchronize()
            self.updateTTS()
        }
    }
#elseif USER
    @Published var voiceSetting: VoiceMode = .User {
        didSet {
            self.updateTTS()
        }
    }
#endif

<<<<<<< HEAD
    func initTTS()
    {
        let key = "\(selectedVoiceKey)_\(selectedLanguage)"
        if let id = UserDefaults.standard.value(forKey: key) as? String {
            self.userVoice = TTSHelper.getVoice(by: id)
        } else {
            self.userVoice = TTSHelper.getVoices(by: selectedLocale)[0]
        }
        if let id = UserDefaults.standard.value(forKey: key) as? String {
            self.attendVoice = TTSHelper.getVoice(by: id)
        } else {
            self.attendVoice = TTSHelper.getVoices(by: selectedLocale)[0]
        }

        self.updateTTS()
    }

    func updateVoice() {
        let key = "\(selectedVoiceKey)_\(selectedLanguage)"
        if(voiceSetting == .User){
            if let id = UserDefaults.standard.value(forKey: key) as? String {
                self.userVoice = TTSHelper.getVoice(by: id)
            } else {
                self.userVoice = TTSHelper.getVoices(by: selectedLocale)[0]
            }
        } else if(voiceSetting == .Attend) {
            if let id = UserDefaults.standard.value(forKey: key) as? String {
                self.attendVoice = TTSHelper.getVoice(by: id)
            } else {
                self.attendVoice = TTSHelper.getVoices(by: selectedLocale)[0]
=======
    func updateVoice() {
        if let resource = self.resource {
            let key = "\(selectedVoiceKey)_\(resource.locale.identifier)"
            self.silentForChange = true
            if(voiceSetting == .User){
                if let id = UserDefaults.standard.value(forKey: key) as? String {
                    self.userVoice = TTSHelper.getVoice(by: id)
                } else {
                    self.userVoice = TTSHelper.getVoices(by: resource.locale)[0]
                }
            } else if(voiceSetting == .Attend) {
                if let id = UserDefaults.standard.value(forKey: key) as? String {
                    self.attendVoice = TTSHelper.getVoice(by: id)
                } else {
                    self.attendVoice = TTSHelper.getVoices(by: resource.locale)[0]
                }
>>>>>>> 7de1dc7e
            }
        }
    }

    func updateTTS() {
        if(self.voiceSetting == .User){
            self.tts.rate = self.userSpeechRate
            self.tts.voice = self.userVoice?.AVvoice
        } else if(voiceSetting == .Attend) {
            self.tts.rate = self.attendSpeechRate
            self.tts.voice = self.attendVoice?.AVvoice
        }
    }

    @Published var suitcaseConnectedBLE: Bool = false {
        didSet {
            self.suitcaseConnected = self.suitcaseConnectedBLE || self.suitcaseConnectedTCP || self.noSuitcaseDebug
        }
    }
    @Published var suitcaseConnectedTCP: Bool = false {
        didSet {
            self.suitcaseConnected = self.suitcaseConnectedBLE || self.suitcaseConnectedTCP || self.noSuitcaseDebug
        }
    }
    @Published var suitcaseConnected: Bool = false {
        didSet {
            if !self.suitcaseConnected {
                self.deviceStatus = DeviceStatus()
                self.systemStatus.clear()
                self.batteryStatus = BatteryStatus()
                self.touchStatus = TouchStatus()
            }
        }
    }

    @Published var connectionType:ConnectionType = .TCP{
        didSet{
            UserDefaults.standard.setValue(connectionType.rawValue, forKey: connectionTypeKey)
            UserDefaults.standard.synchronize()
            switch(connectionType) {
            case .BLE:
                fallbackService.select(service: bleService)
            case .TCP:
                fallbackService.select(service: tcpService)
            }
        }
    }
    @Published var teamID: String = "" {
        didSet {
            UserDefaults.standard.setValue(teamID, forKey: teamIDKey)
            UserDefaults.standard.synchronize()
            bleService.stopAdvertising()
            bleService.teamID = self.teamID
            bleService.startAdvertising()
        }
    }
    @Published var primaryAddr: String = "172.20.10.7" {
        didSet {
            UserDefaults.standard.setValue(primaryAddr, forKey: primaryAddrKey)
            UserDefaults.standard.synchronize()
            if oldValue != primaryAddr {
                updateNetworkConfig()
            }
        }
    }
    @Published var secondaryAddr: String = "" {
        didSet {
            UserDefaults.standard.setValue(secondaryAddr, forKey: secondaryAddrKey)
            UserDefaults.standard.synchronize()
            if oldValue != secondaryAddr {
                updateNetworkConfig()
            }
        }
    }
    let socketPort: String = "5000"
    let rosPort: String = "9091"
    @Published var menuDebug: Bool = false {
        didSet {
            UserDefaults.standard.setValue(menuDebug, forKey: menuDebugKey)
            UserDefaults.standard.synchronize()
        }
    }
    @Published var noSuitcaseDebug: Bool = false {
        didSet {
            UserDefaults.standard.setValue(noSuitcaseDebug, forKey: noSuitcaseDebugKey)
            UserDefaults.standard.synchronize()
            suitcaseConnected = true
        }
    }
    @Published var modeType:ModeType = .Normal{
        didSet {
            UserDefaults.standard.setValue(modeType.rawValue, forKey: modeTypeKey)
            UserDefaults.standard.synchronize()
            ResourceManager.shared.modeType = modeType
        }
    }

    @Published var isContentPresenting: Bool = false
    @Published var isConfirmingSummons: Bool = false
    @Published var contentURL: URL? = nil
    @Published var tourUpdated: Bool = false

    @Published var deviceStatus: DeviceStatus = DeviceStatus(){
        didSet{
            isUserAppConnected = deviceStatus.devices.contains { device in
                device.type == "User App" && device.level == .OK
            }
        }
    }
    @Published var isUserAppConnected: Bool = false
    @Published var showingDeviceStatusNotification: Bool = false
    @Published var showingDeviceStatusMenu: Bool = false
    @Published var systemStatus: SystemStatusData = SystemStatusData()
    @Published var showingSystemStatusNotification: Bool = false
    @Published var showingSystemStatusMenu: Bool = false
    @Published var batteryStatus: BatteryStatus = BatteryStatus()
    @Published var touchStatus: TouchStatus = TouchStatus()
    @Published var userInfo: UserInfoBuffer

    private var addressCandidate: AddressCandidate
    private var bleService: CaBotServiceBLE
    private var tcpService: CaBotServiceTCP
    private var fallbackService: FallbackService
    private let tts: CaBotTTS
    private var willSpeakArriveMessage: Bool = false
    private var touchStartTime: CFAbsoluteTime = 0
    private var announceToPushRightButtonTime: CFAbsoluteTime = 0
    private var shouldNoAnnounceToPushRightButton: Bool = false
    private var lastUpdated: Int64 = 0
    let logList: LogReportModel = LogReportModel()
    let preview: Bool
    var tourManager: TourManager
    let dialogViewHelper: DialogViewHelper
    private let feedbackGenerator = UINotificationFeedbackGenerator()
    let notificationCenter = UNUserNotificationCenter.current()

    let locationManager: CLLocationManager
    let locationUpdateTimeLimit: CFAbsoluteTime = 60*15
    var locationUpdateStartTime: CFAbsoluteTime = 0
    var audioAvailableEstimate: Bool = false

    convenience override init() {
        self.init(preview: true)
    }

    init(preview: Bool, mode: ModeType = .Normal) {
        self.modeType = mode
        self.detailSettingModel = DetailSettingModel()
        self.preview = preview
        self.tts = CaBotTTS(voice: nil)
        let bleService = CaBotServiceBLE(with: self.tts, mode: mode)
        let tcpService = CaBotServiceTCP(with: self.tts, mode: mode)
        self.bleService = bleService
        self.tcpService = tcpService
        self.fallbackService = FallbackService(services: [bleService, tcpService])
        self.tourManager = TourManager(setting: self.detailSettingModel)
        self.dialogViewHelper = DialogViewHelper()
        self.locationManager =  CLLocationManager()
        self.userInfo = UserInfoBuffer(modelData: nil)

        // initialize connection type
        var connectionType: ConnectionType = .BLE
        if let conntypestr = UserDefaults.standard.value(forKey: connectionTypeKey) as? String, let storedType = ConnectionType(rawValue: conntypestr){
            connectionType = storedType
        }
        switch(connectionType) {
        case .BLE:
            fallbackService.select(service: bleService)
        case .TCP:
            fallbackService.select(service: tcpService)
        }
        self.connectionType = connectionType
        self.addressCandidate = AddressCandidate(addresses: [""])  // dummy
        super.init()
        ResourceManager.shared.set(addressCandidate: self.addressCandidate)
        ResourceManager.shared.set(modeType: self.modeType)

        self.tts.delegate = self
        self.logList.delegate = self

        if let selectedLanguage = UserDefaults.standard.value(forKey: selectedResourceLangKey) as? String {
            self.silentForChange = true
            self.selectedLanguage = selectedLanguage
        }
        if let groupID = UserDefaults.standard.value(forKey: teamIDKey) as? String {
            self.teamID = groupID
        }
        if let primaryAddr = UserDefaults.standard.value(forKey: primaryAddrKey) as? String{
            self.primaryAddr = primaryAddr
        }
        if let secondaryAddr = UserDefaults.standard.value(forKey: secondaryAddrKey) as? String{
            self.secondaryAddr = secondaryAddr
        }
        updateNetworkConfig()
        if let menuDebug = UserDefaults.standard.value(forKey: menuDebugKey) as? Bool {
            self.menuDebug = menuDebug
        }
        if let attendSpeechRate = UserDefaults.standard.value(forKey: attendSpeechRateKey) as? Double {
            self.attendSpeechRate = attendSpeechRate
        }
        if let speechRate = UserDefaults.standard.value(forKey: speechRateKey) as? Double {
            self.silentForChange = true
            self.userSpeechRate = speechRate
        }
        updateVoice()
        updateTTS()
        if let modeType = UserDefaults.standard.value(forKey: modeTypeKey) as? String {
            self.modeType = ModeType(rawValue: modeType)!
        }
        if let isTTSEnabled = UserDefaults.standard.value(forKey: isTTSEnabledKey) as? Bool {
            self.isTTSEnabledForAdvanced = isTTSEnabled
        }
        if let voiceSetting = UserDefaults.standard.value(forKey: voiceSettingKey) as? String {
            self.voiceSetting = VoiceMode(rawValue: voiceSetting)!
        }

        // services
        self.locationManager.delegate = self
        self.locationManagerDidChangeAuthorization(self.locationManager)

        self.bleService.delegate = self
        self.bleService.startIfAuthorized()

        self.tcpService.delegate = self
        self.tcpService.start(addressCandidate: addressCandidate, port: socketPort)

        self.notificationCenter.getNotificationSettings { settings in
            if settings.alertSetting == .enabled &&
                settings.soundSetting == .enabled {
                self.notificationState = .Granted
            }
            self.checkOnboardCondition()
        }

        // tour manager
        self.tourManager.delegate = self

        // Error/Warning Notification
        self.notificationCenter.delegate = self

        NSSetUncaughtExceptionHandler { exception in
            NSLog("\(exception)")
            NSLog("\(exception.reason ?? "")")
            NSLog("\(exception.callStackSymbols)")
        }

        self.userInfo.modelData = self

        self.suitcaseFeatures.updater({side, mode in
            if let side = side {
                print("willSet selectedHandleSide \(side)")
                _ = self.fallbackService.share(user_info: SharedInfo(type: .ChangeHandleSide, value: side.rawValue))
                _ = self.fallbackService.manage(command: .handleside, param: side.rawValue)
            }
            if let mode = mode {
                print("willSet selectedTouchMode \(mode)")
                _ = self.fallbackService.share(user_info: SharedInfo(type: .ChangeTouchMode, value: mode.rawValue))
                _ = self.fallbackService.manage(command: .touchmode, param: mode.rawValue)
            }
        })
    }


    func updateNetworkConfig() {
        NSLog("updateNetworkConfig \([self.primaryAddr, self.secondaryAddr])")
        let current = self.addressCandidate.getCurrent()
        if current != self.primaryAddr && current != self.secondaryAddr {
            self.tcpService.stop()
        }
        self.addressCandidate.update(addresses: [self.primaryAddr, self.secondaryAddr])
    }

    func getCurrentAddress() -> String {
        self.addressCandidate.getCurrent()
    }

    func onChange(of newScenePhase: ScenePhase) {
        switch newScenePhase {
        case .background:
            resetAudioSession()
            locationManager.allowsBackgroundLocationUpdates = true
            locationManager.startUpdatingLocation()
            break
        case .inactive:
            break
        case .active:
            audioAvailableEstimate = true
            self.initNotification()
            self.resetAudioSession()
            locationManager.stopUpdatingLocation()
            break
        @unknown default:
            break
        }
    }

    func initNotification() {
        let generalCategory = UNNotificationCategory(identifier: "GENERAL",
                                                     actions: [],
                                                     intentIdentifiers: [],
                                                     options: [])
        notificationCenter.setNotificationCategories([generalCategory])
    }

    func userNotificationCenter(_ center: UNUserNotificationCenter, willPresent notification: UNNotification, withCompletionHandler completionHandler: @escaping (UNNotificationPresentationOptions) -> Void) {
        completionHandler([.sound, .banner])
    }
    func userNotificationCenter(_ center: UNUserNotificationCenter, didReceive response: UNNotificationResponse, withCompletionHandler completionHandler: @escaping () -> Void) {
        if self.showingDeviceStatusNotification{
            self.showingDeviceStatusMenu = true
        } else if self.showingSystemStatusNotification{
            self.showingSystemStatusMenu = true
        }
        completionHandler()
    }

    private func removeNotification() -> Void {
        self.showingDeviceStatusNotification = false
        self.showingSystemStatusNotification = false
        DispatchQueue.main.asyncAfter(deadline: .now() + 0.1) {
            UNUserNotificationCenter.current().removeDeliveredNotifications(withIdentifiers: [self.notificationCenterID])
        }
    }

    private func pushSystemState() -> Void {
        removeNotification()
        let systemStatusString = CustomLocalizedString(self.systemStatus.summary.text, lang: self.resourceLang)
        let notificationTitle = CustomLocalizedString("SYSTEM_ERROR_ALERT%@", lang: self.resourceLang, systemStatusString)
        let notificationMessage = "CHECK_SYSTEM_STATUS"
        let content = UNMutableNotificationContent()
        content.title = NSString.localizedUserNotificationString(forKey: notificationTitle, arguments: nil)
        content.body = NSString.localizedUserNotificationString(forKey: notificationMessage, arguments: nil)
        content.sound = UNNotificationSound.defaultCritical
        if (self.systemStatus.summary == .Error){
            self.feedbackGenerator.notificationOccurred(.error)
        } else {
            self.feedbackGenerator.notificationOccurred(.warning)
        }

        let trigger = UNTimeIntervalNotificationTrigger(timeInterval: (0.1), repeats: false)
        let request = UNNotificationRequest(identifier: self.notificationCenterID, content: content, trigger: trigger)

        notificationCenter.add(request) { (error : Error?) in
            if let theError = error {
                print(theError.localizedDescription)
            }
        }
        self.showingSystemStatusNotification = true
    }

    private func pushDeviceState() -> Void {
        removeNotification()
        let deviceStatusString = CustomLocalizedString(self.deviceStatus.level.rawValue, lang: self.resourceLang)
        let notificationTitle = CustomLocalizedString("DEVICE_ERROR_ALERT%@", lang: self.resourceLang, deviceStatusString)
        let notificationMessage = "CHECK_DEVICE_STATUS"
        let content = UNMutableNotificationContent()
        content.title = NSString.localizedUserNotificationString(forKey: notificationTitle, arguments: nil)
        content.body = NSString.localizedUserNotificationString(forKey: notificationMessage, arguments: nil)
        content.sound = UNNotificationSound.defaultCritical
        if self.deviceStatus.level == .Error {
            self.feedbackGenerator.notificationOccurred(.error)
        } else {
            self.feedbackGenerator.notificationOccurred(.warning)
        }
        let trigger = UNTimeIntervalNotificationTrigger(timeInterval: (0.1), repeats: false)
        let request = UNNotificationRequest(identifier: self.notificationCenterID, content: content, trigger: trigger)

        notificationCenter.add(request) { (error : Error?) in
            if let theError = error {
                print(theError.localizedDescription)
            }
        }
        self.showingDeviceStatusNotification = true
    }

    // MARK: onboading

    func requestLocationAuthorization() {
        self.authRequestedByUser = true
        self.locationManager.requestAlwaysAuthorization()
    }

    func requestBluetoothAuthorization() {
        self.authRequestedByUser = true
        self.bleService.start()
        self.bleService.startAdvertising()
    }

    func requestNotificationAuthorization() {
        self.authRequestedByUser = true
        self.notificationCenter.requestAuthorization(options:[UNAuthorizationOptions.alert,
                                                              UNAuthorizationOptions.sound]) {
            (granted, error) in
            DispatchQueue.main.async {
                self.notificationState = granted ? .Granted : .Denied
            }
        }
    }

    func tcpServiceRestart() {
        if !self.tcpService.isSocket() {
            self.tcpService.start(addressCandidate: addressCandidate, port: socketPort)
        }
    }

    // MARK: CaBotTTSDelegate

    func activityLog(category: String, text: String, memo: String) {
        _ = self.fallbackService.activityLog(category: category, text: text, memo: memo)
    }

    func share(user_info: SharedInfo) {
        _ = self.fallbackService.share(user_info: user_info)
    }

    // MARK: LogReportModelDelegate

    func refreshLogList() {
        let request = [
            "type": CaBotLogRequestType.list.rawValue
        ]
        _ = self.fallbackService.log_request(request: request)
    }

    func isSuitcaseConnected() -> Bool {
        return self.suitcaseConnected
    }

    func requestDetail(log_name: String) {
        let request = [
            "type": CaBotLogRequestType.detail.rawValue,
            "log_name": log_name
        ]
        _ = self.fallbackService.log_request(request: request)
    }

    func submitLogReport(log_name: String, title: String, detail: String) {
        let request = [
            "type": CaBotLogRequestType.report.rawValue,
            "log_name": log_name,
            "title": title,
            "detail": detail
        ]
        _ = self.fallbackService.log_request(request: request)
    }

    // MARK: LocationManagerDelegate

    func locationManagerDidChangeAuthorization(_ manager: CLLocationManager) {
        switch(manager.authorizationStatus) {
        case .notDetermined:
            locationState = .Init
        case .restricted:
            locationState = .Denied
        case .denied:
            locationState = .Denied
        case .authorizedAlways:
            locationState = .Granted
        case .authorizedWhenInUse:
            locationState = .Denied
        @unknown default:
            locationState = .Off
        }
    }

    func locationManager(_ manager: CLLocationManager, didUpdateLocations locations: [CLLocation]) {
        if suitcaseConnected {
            locationUpdateStartTime = 0
            return
        }

        if locationUpdateStartTime == 0 {
            locationUpdateStartTime = CFAbsoluteTimeGetCurrent()
        }
        if CFAbsoluteTimeGetCurrent() - locationUpdateStartTime > locationUpdateTimeLimit {
            NSLog("Location update time without Bluetooth connection exceeds the limit: %.2f/%.2f sec", CFAbsoluteTimeGetCurrent() - locationUpdateStartTime, locationUpdateTimeLimit)
            manager.stopUpdatingLocation()
            audioAvailableEstimate = false

        } else {
            NSLog("Location update time without Bluetooth connection: %.2f sec", CFAbsoluteTimeGetCurrent() - locationUpdateStartTime)
        }
    }



    // MARK: public functions

    func resetAudioSession() {
        let audioSession = AVAudioSession.sharedInstance()
        do {
            try audioSession.setCategory(.playback,
                                         mode: .spokenAudio,
                                         options: [])
        } catch {
            NSLog("audioSession category weren't set because of an error. \(error)")
        }
        do {
            try audioSession.setActive(true, options: [])
        } catch {
            NSLog("audioSession cannot be set active. \(error)")
        }
    }

    func open(content: URL) {
        contentURL = content
        isContentPresenting = true
    }

    func summon(destination: String) -> Bool {
        DispatchQueue.main.async {
            print("Show modal waiting")
            NavUtil.showModalWaiting(withMessage: CustomLocalizedString("processing...", lang: self.resourceLang))
        }
        if self.fallbackService.summon(destination: destination) || self.noSuitcaseDebug {
            self.speak(CustomLocalizedString("Sending the command to the suitcase", lang: self.resourceLang), priority:.Required) { _, _ in }
            DispatchQueue.main.async {
                print("hide modal waiting")
                NavUtil.hideModalWaiting()
            }
            return true
        } else {
            DispatchQueue.main.async {
                print("hide modal waiting")
                NavUtil.hideModalWaiting()
            }
            DispatchQueue.main.async {
                let message = CustomLocalizedString("Suitcase may not be connected", lang: self.resourceLang)

                self.speak(message, priority:.Required) { _, _ in }
            }
            return false
        }
    }

    func addSubTour(tour: Tour) -> Void {
        tourManager.addSubTour(tour: tour)
        if tourManager.proceedToNextDestination() {
            self.playAudio(file: self.detailSettingModel.startSound)
        }
    }

    func skipDestination() -> Void {
        guard tourManager.hasDestination else { return }

        let skip = tourManager.skipDestination()
        tourManager.save()
        self.stopSpeak()
        let announce = CustomLocalizedString("Skip Message %@", lang: self.resourceLang, skip.title.pron)
        self.tts.speak(announce, priority:.Required){
        }
    }

    func speak(_ text:String, priority: CaBotTTS.SpeechPriority, timeout sec : TimeInterval? = nil, tag: SpeakTag? = nil, callback: @escaping (CaBotTTS.Reason, Int) -> Void) {
        if (preview) {
            print("previewing speak - \(text)")
        } else {
            self.tts.speak(text, priority: priority, timeout: sec, tag: tag, callback: callback)
        }
    }

    func stopSpeak() {
        self.tts.stop(false)
    }

    func playSample(mode: VoiceMode, priority: CaBotTTS.SpeechPriority? = nil, timeout sec : TimeInterval? = nil ){
        if(self.modeType == .Normal){
            self.tts.speak(CustomLocalizedString("Hello Suitcase!", lang: self.resourceLang), force:false, priority:priority ?? .Required, timeout:sec, tag: .Sample(erase:true)) {code, _ in
            }
        } else {
            // override TTS settings by the mode
            if(mode == .User){
                self.tts.rate = self.userSpeechRate
                self.tts.voice = self.userVoice?.AVvoice
            } else if(mode == .Attend) {
                self.tts.rate = self.attendSpeechRate
                self.tts.voice = self.attendVoice?.AVvoice
            }
            self.tts.speakForAdvanced(CustomLocalizedString("Hello Suitcase!", lang: self.resourceLang), force:false, tag: .Sample(erase:true)) {code, _ in
                if code != .Paused {
                    // revert the change after speech
                    self.updateTTS()
                }
            }
        }

    }

    func playAudio(file: String) {
        detailSettingModel.playAudio(file: file)
    }

    func needToStartAnnounce(wait: Bool) {
        let delay = wait ? self.detailSettingModel.browserCloseDelay : 0
        self.announceToPushRightButtonTime = CFAbsoluteTimeGetCurrent()
        self.shouldNoAnnounceToPushRightButton = true
        DispatchQueue.main.asyncAfter(deadline: .now() + delay) {
            self.speak(CustomLocalizedString("You can proceed by pressing the right button of the suitcase handle", lang: self.resourceLang), priority: .Normal, timeout: nil) { _, _ in
            }
        }
    }

    func systemManageCommand(command: CaBotManageCommand) {
        if self.fallbackService.manage(command: command) {
            switch(command) {
            case .poweroff, .reboot:
                deviceStatus.level = .Unknown
                systemStatus.level = .Unknown
                break
            case .start:
                systemStatus.level = .Activating
            case .stop:
                systemStatus.level = .Deactivating
                break
            case .lang:
                break
            case .restart_localization:
                break
            case .reqfeatures:
                break
            case .handleside:
                break
            case .touchmode:
                break
            }
            systemStatus.components.removeAll()
            objectWillChange.send()
        }
    }

    func debugCabotArrived() {
        self.cabot(service: self.bleService, notification: .arrived, param: nil)
    }

    func debugCabotSystemStatus(systemStatusFile: String){
        let path = Bundle.main.resourceURL!.appendingPathComponent("PreviewResource")
            .appendingPathComponent(systemStatusFile)
        let fm = FileManager.default
        let data = fm.contents(atPath: path.path)!
        let status = try! JSONDecoder().decode(SystemStatus.self, from: data)
        self.cabot(service: self.tcpService, systemStatus: status)
    }

    func debugCabotDeviceStatus(systemStatusFile: String){
        let path = Bundle.main.resourceURL!.appendingPathComponent("PreviewResource")
            .appendingPathComponent(systemStatusFile)
        let fm = FileManager.default
        let data = fm.contents(atPath: path.path)!
        let status = try! JSONDecoder().decode(DeviceStatus.self, from: data)
        self.cabot(service: self.tcpService, deviceStatus: status)
    }

    func share(tour: Tour) {
        self.share(user_info: SharedInfo(type: .OverrideTour, value: tour.id))
        userInfo.clear()
    }

    func share(destination: any Destination, clear: Bool = true, addFirst: Bool = false) {
        self.share(user_info: SharedInfo(type: .OverrideDestination, value: destination.value, flag1: clear, flag2: addFirst))
        userInfo.clear()
    }

    // MARK: TourManagerDelegate
    func tourUpdated(manager: TourManager) {
        tourUpdated = true
        UIApplication.shared.isIdleTimerDisabled = manager.hasDestination
        self.activityLog(category: "tour-text", text: manager.title.text, memo: manager.title.pron)
        let data = manager.getTourSaveData()
        self.share(user_info: SharedInfo(type: .Tour, value: data.toJsonString()))
    }

    func clearAll(){
        self.stopSpeak()
        self.tourManager.clearAllDestinations()
    }

    func tour(manager: TourManager, destinationChanged destination: (any Destination)?, isStartMessageSpeaking: Bool = true) {
        if let dest = destination {
            let dest_id = dest.value
            if !send(destination: dest_id) {
                manager.cannotStartCurrent()
            } else {
                // cancel all announcement
                var delay = self.tts.isSpeaking ? 1.0 : 0

                self.stopSpeak()
                if self.isContentPresenting {
                    self.isContentPresenting = false
                    delay = self.detailSettingModel.browserCloseDelay
                }
                if UIAccessibility.isVoiceOverRunning {
                    delay = 3
                }
                // wait at least 1.0 seconds if tts was speaking
                // wait 1.0 ~ 2.0 seconds if browser was open.
                // hopefully closing browser and reading the content by voice over will be ended by then
                DispatchQueue.main.asyncAfter(deadline: .now() + delay) {
                    self.willSpeakArriveMessage = true
                    let announce = CustomLocalizedString("Going to %@", lang: self.resourceLang, dest.title.pron)
                    + (dest.startMessage?.text ?? "")
                    if(isStartMessageSpeaking){
                        self.tts.speak(announce, forceSelfvoice: false, force: true, priority: .High, timeout: nil, tag: .Next(erase:true), callback: {_, _ in }, progress: {range in
                            if range.location == 0{
                                self.willSpeakArriveMessage = true
                            }
                        })
                    }
                }
            }
            self.activityLog(category: "destination-text", text: dest.title.text, memo: dest.title.pron)
        } else {
            _ = send(destination: "__cancel__")
        }
    }

    private func send(destination: String) -> Bool {
        DispatchQueue.main.async {
            print("Show modal waiting")
            NavUtil.showModalWaiting(withMessage: CustomLocalizedString("processing...", lang: self.resourceLang))
        }
        if fallbackService.send(destination: destination) || self.noSuitcaseDebug  {
            DispatchQueue.main.async {
                print("hide modal waiting")
                NavUtil.hideModalWaiting()
            }
            return true
        } else {
            DispatchQueue.main.async {
                print("hide modal waiting")
                NavUtil.hideModalWaiting()
            }
            DispatchQueue.main.async {
                let message = CustomLocalizedString("Suitcase may not be connected", lang: self.resourceLang)

                self.speak(message, priority:.Required) { _, _ in }
            }
            return false
        }
    }

    // MARK: CaBotServiceDelegateBLE

    func cabot(service: any CaBotTransportProtocol, bluetoothStateUpdated state: CBManagerState) {
        if bluetoothState != state {
            bluetoothState = state
        }

#if targetEnvironment(simulator)
        bluetoothState = .poweredOn
#endif
    }

    // MARK: CaBotServiceDelegate
    private var backgroundQueue: DispatchQueue?

    func caBot(service: any CaBotTransportProtocol, centralConnected: Bool) {
        guard self.preview == false else {return}
        let saveSuitcaseConnected = self.suitcaseConnected

        switch(service.connectionType()) {
        case .BLE:
            self.suitcaseConnectedBLE = centralConnected
        case .TCP:
            self.suitcaseConnectedTCP = centralConnected
        }

        if self.suitcaseConnected != saveSuitcaseConnected {
            let text = centralConnected ? CustomLocalizedString("Suitcase has been connected", lang: self.resourceLang) :
            CustomLocalizedString("Suitcase has been disconnected", lang: self.resourceLang)
            self.tts.speak(text, force: true, priority:.Normal) { _, _ in }

            if self.suitcaseConnected {
                loadFromServer()
            }
        }
    }

    func loadFromServer() {
        DispatchQueue.main.async {
            self.serverIsReady = .Loading
        }
        if backgroundQueue == nil {
            backgroundQueue = DispatchQueue.init(label: "Network Queue")
        }
        backgroundQueue?.async {
            if let _ = try? ResourceManager.shared.load() {
                DispatchQueue.main.async {
                    self.serverIsReady = .Ready
                    if self.modeType != .Normal{
                        self.share(user_info: SharedInfo(type: .RequestUserInfo, value: "", flag1: false)) // do not speak
                    }
                    else if self.modeType == .Normal{
                        self.tourManager.tourDataLoad()
                        self.shareAllUserConfig()
                    }
                }
            } else {
                DispatchQueue.main.async {
                    self.serverIsReady = .NotReady
                }
            }
            DispatchQueue.main.async {
                _ = self.fallbackService.manage(command: .lang, param: self.resourceLang)
                _ = self.fallbackService.manage(command: .reqfeatures)
            }
        }
    }

    func caBot(service: any CaBotTransportProtocol, versionMatched: Bool, with version: String) {
        switch(service.connectionType()) {
        case .BLE:
            self.versionMatchedBLE = versionMatched
            self.serverBLEVersion = version
        case .TCP:
            self.versionMatchedTCP = versionMatched
            self.serverTCPVersion = version
        }
    }

    func cabot(service: any CaBotTransportProtocol, openRequest url: URL) {
        NSLog("open request: %@", url.absoluteString)
        self.open(content: url)
    }

    func cabot(service: any CaBotTransportProtocol, soundRequest: String) {
        switch(soundRequest) {
        case "SpeedUp":
            playAudio(file: detailSettingModel.speedUpSound)
            break
        case "SpeedDown":
            playAudio(file: detailSettingModel.speedDownSound)
            break
        case "OBSTACLE_AHEAD":
            playAudio(file: detailSettingModel.obstacleAheadSound)
            break
        default:
            NSLog("\"\(soundRequest)\" is unknown sound")
        }
    }

    func cabot(service: any CaBotTransportProtocol, notification: NavigationNotification, param:String?) {
        switch(notification){
        case .subtour:
            self.announceToPushRightButtonTime = CFAbsoluteTimeGetCurrent() - 20
            self.shouldNoAnnounceToPushRightButton = true
            if tourManager.setting.enableSubtourOnHandle {
                if let ad = tourManager.arrivedDestination,
                   let subtour = ad.subtour {
                    tourManager.addSubTour(tour: subtour)
                }
                if tourManager.proceedToNextDestination() {
                    self.playAudio(file: self.detailSettingModel.startSound)
                }
            }
            break
        case .next:
            self.announceToPushRightButtonTime = CFAbsoluteTimeGetCurrent() - 20
            self.shouldNoAnnounceToPushRightButton = true
            if tourManager.proceedToNextDestination() {
                self.playAudio(file: self.detailSettingModel.startSound)
            }else {
                self.speak(CustomLocalizedString("No destination is selected", lang: self.resourceLang), priority:.Required, timeout:nil) { _, _ in
                }
            }
            break
        case .arrived:
            if let cd = tourManager.currentDestination {
                self.playAudio(file: self.detailSettingModel.arrivedSound)
                tourManager.arrivedCurrent()

                let arrivedMsg = CustomLocalizedString("You have arrived at %@. ", lang: self.resourceLang, cd.title.pron)
                var announce = ""
                if let count = cd.arriveMessages?.count {
                    for i in 0 ..< count{
                        announce += cd.arriveMessages?[i].text ?? ""
                    }
                } else{
                    if let _ = cd.content,
                       tourManager.setting.showContentWhenArrive {
                        announce += CustomLocalizedString("You can check detail of %@ on the phone. ", lang: self.resourceLang, cd.title.pron)
                    }
                    if let next = tourManager.nextDestination {
                        announce += CustomLocalizedString("You can proceed to %@ by pressing the right button of the suitcase handle. ", lang: self.resourceLang, next.title.pron)
                        self.announceToPushRightButtonTime = CFAbsoluteTimeGetCurrent()
                        self.shouldNoAnnounceToPushRightButton = true
                        if let subtour = cd.subtour,
                           tourManager.setting.enableSubtourOnHandle {
                            announce += CustomLocalizedString("Or by pressing the center button to proceed a subtour %@.", lang: self.resourceLang, subtour.introduction.pron)
                        }
                    } else if let subtour = cd.subtour,
                              tourManager.setting.enableSubtourOnHandle {
                        announce += CustomLocalizedString("Press the center button to proceed a subtour %@.", lang: self.resourceLang, subtour.introduction.pron)
                    }
                }
                var delay = 0.0
                if UIAccessibility.isVoiceOverRunning {
                    delay = 3.0
                }
                DispatchQueue.main.asyncAfter(deadline: .now() + delay) {
                    self.speak(arrivedMsg, priority:.High, timeout: nil ) { _, _ in }
                    self.speak(announce, priority:.Normal, timeout: nil, tag: .Next(erase:false) ) { code, length in
                        guard code != .Paused else { return }
                        // if user pressed the next button while reading announce, skip open content
                        if self.tourManager.currentDestination == nil {
                            if let contentURL = cd.content,
                               self.tourManager.setting.showContentWhenArrive {
                                self.open(content: contentURL)
                            }
                        }
                        self.announceToPushRightButtonTime = CFAbsoluteTimeGetCurrent() - 27
                        self.shouldNoAnnounceToPushRightButton = true
                        self.willSpeakArriveMessage = false
                    }
                }
            }
            break
        case .skip:
            self.skipDestination()
        case .getlanguage:
            DispatchQueue.main.async {
                _ = self.fallbackService.manage(command: .lang, param: I18N.shared.langCode)
            }
            break
        case .gethandleside:
            DispatchQueue.main.async {
                self.suitcaseFeatures.update(handlesideOptions: param)
                if !self.suitcaseFeatures.possibleHandleSides.contains(self.suitcaseFeatures.selectedHandleSide) {
                    if let firstOption = self.suitcaseFeatures.possibleHandleSides.first {
                        self.suitcaseFeatures.selectedHandleSide = firstOption
                    }
                }
                _ = self.fallbackService.manage(command: .handleside, param: self.suitcaseFeatures.selectedHandleSide.rawValue)
            }
            break
        case .gettouchmode:
            DispatchQueue.main.async {
                self.suitcaseFeatures.update(touchmodeOptions: param)
                if !self.suitcaseFeatures.possibleTouchModes.contains(self.suitcaseFeatures.selectedTouchMode) {
                    if let firstOption = self.suitcaseFeatures.possibleTouchModes.first {
                        self.suitcaseFeatures.selectedTouchMode = firstOption
                    }
                }
                _ = self.fallbackService.manage(command: .touchmode, param: self.suitcaseFeatures.selectedTouchMode.rawValue)
            }
            break
        }
    }

    func cabot(service: any CaBotTransportProtocol, deviceStatus: DeviceStatus) -> Void {
        let prevDeviceStatusLevel = self.deviceStatus.level
        self.deviceStatus = deviceStatus
        let deviceStatusLevel = deviceStatus.level
        if (self.modeType == .Advanced || self.modeType == .Debug){
            if (prevDeviceStatusLevel != deviceStatusLevel) {
                if (deviceStatusLevel == .OK){
                    self.removeNotification()
                } else {
                    notificationCenter.requestAuthorization(options: [.alert, .sound, .badge]) { granted, error in
                        if granted {
                            DispatchQueue.main.async {
                                self.pushDeviceState()
                            }
                        } else {
                            print("Permission for notification not granted.")
                        }
                    }
                }
            }
        }
    }

    func cabot(service: any CaBotTransportProtocol, systemStatus: SystemStatus) -> Void {
        let prevSystemStatus = self.systemStatus.summary
        self.systemStatus.update(with: systemStatus)
        let systemStatus = self.systemStatus.summary
        if (self.modeType == .Advanced || self.modeType == .Debug){
            if (prevSystemStatus != systemStatus){
                if (systemStatus == .OK){
                    self.removeNotification()
                } else {
                    notificationCenter.requestAuthorization(options: [.alert, .sound, .badge]) { granted, error in
                        if granted {
                            DispatchQueue.main.async {
                                self.pushSystemState()
                            }
                        } else {
                            print("Permission for notification not granted.")
                        }
                    }
                }
            }
        }
    }

    func cabot(service: any CaBotTransportProtocol, batteryStatus: BatteryStatus) -> Void {
        self.batteryStatus = batteryStatus
    }

    func cabot(service: any CaBotTransportProtocol, touchStatus: TouchStatus) -> Void {
        let prevTouchStatus = self.touchStatus
        if prevTouchStatus.level != touchStatus.level{
            DispatchQueue.main.async {
                self.touchStatus = touchStatus
            }
        }
        if CFAbsoluteTimeGetCurrent() - self.announceToPushRightButtonTime > 30{
            self.shouldNoAnnounceToPushRightButton = false
        }
        if self.touchStatus.level == .Touching {
            if prevTouchStatus.level != .Touching {
                touchStartTime = CFAbsoluteTimeGetCurrent()
            } else if CFAbsoluteTimeGetCurrent() - self.touchStartTime > 3{
                if self.shouldNoAnnounceToPushRightButton == false && self.willSpeakArriveMessage == false{
                    if tourManager.hasDestination {
                        let announce = CustomLocalizedString("PRESS_RIGHT_BUTTON", lang: self.resourceLang)
                        self.speak(announce, priority:.Required){ _, _ in }
                        self.announceToPushRightButtonTime = CFAbsoluteTimeGetCurrent()
                        self.shouldNoAnnounceToPushRightButton = true
                    }
                }
            }
        }
    }

    func cabot(service: any CaBotTransportProtocol, logList: [LogEntry], status: CaBotLogStatus) {
        NSLog("set log list \(logList)")
        self.logList.set(list: logList)
        self.logList.set(status: status)
    }

    func cabot(service: any CaBotTransportProtocol, logDetail: LogEntry) {
        NSLog("set log detail \(logDetail)")
        self.logList.set(detail: logDetail)
    }

    func cabot(service: any CaBotTransportProtocol, userInfo: SharedInfo) {
        // User and Attend
        if userInfo.type == .ChangeLanguage {
            self.silentUpdate(language: userInfo.value)
        }
        if userInfo.type == .ChangeUserVoiceRate {
            self.silentUpdate(rate: Double(userInfo.value) ?? 0.5)
            if  modeType == .Normal && userInfo.flag1 {
                self.playSample(mode: .User)
            }
        }
        if userInfo.type == .ChangeUserVoiceType {
            self.silentUpdate(voice: TTSHelper.getVoice(by: userInfo.value))
            if modeType == .Normal && userInfo.flag1 {
                self.playSample(mode: .User)
            }
        }
        if userInfo.type == .ChangeHandleSide {
            self.suitcaseFeatures.silentUpdate(side: SuitcaseFeatures.HandleSide(rawValue: userInfo.value) ?? .left)
        }
        if userInfo.type == .ChangeTouchMode {
            self.suitcaseFeatures.silentUpdate(mode: SuitcaseFeatures.TouchMode(rawValue: userInfo.value) ?? .cap)
        }

        // Only Attend
        if modeType != .Normal {
            self.userInfo.update(userInfo: userInfo)
            objectWillChange.send()
            if userInfo.type == .Speak {
                print("Speak share \(userInfo)")
                if isTTSEnabledForAdvanced {
                    if userInfo.value.isEmpty && userInfo.flag1 { // stop
                        tts.stopSpeakForAdvanced()
                    } else {
                        var text = userInfo.value
                        let startIndex = text.index(text.startIndex, offsetBy: userInfo.location)
                        text = String(text[startIndex...])
                        tts.speakForAdvanced(text, force: userInfo.flag1) { _, _ in
                        }
                    }
                }
            }
            return
        }

        // only User
        if userInfo.type == .OverrideTour {
            do {
                //let _ = try ResourceManager.shared.load()
                if let tour = TourData.getTour(by: userInfo.value) {
                    tourManager.set(tour: tour)
                    needToStartAnnounce(wait: true)
                }
            } catch {
                NSLog("cannot be loaded")
            }
        }
        if userInfo.type == .OverrideDestination {
            do {
                //let _ = try ResourceManager.shared.load()
                if let dest = Directory.getDestination(by: userInfo.value) {
                    if userInfo.flag1 {
                        self.clearAll()
                        tourManager.addToLast(destination: dest)
                    }else if userInfo.flag2 {
                        tourManager.addToFirst(destination: dest)
                    } else {
                        tourManager.addToLast(destination: dest)
                    }
                    needToStartAnnounce(wait: true)
                }
            } catch {
                NSLog("cannot be loaded")
            }
        }
        if userInfo.type == .Skip {
            skipDestination()
        }
        if userInfo.type == .RequestUserInfo {
            shareAllUserConfig()
        }
        if userInfo.type == .ClearDestinations {
            self.clearAll()
        }
    }

    func shareAllUserConfig() {
        let data = tourManager.getTourSaveData()
        self.share(user_info: SharedInfo(type: .Tour, value: data.toJsonString()))
        self.share(user_info: SharedInfo(type: .ChangeLanguage, value: self.resourceLang))
        self.share(user_info: SharedInfo(type: .ChangeUserVoiceType, value: "\(self.userVoice?.id ?? "")", flag1: false))
        self.share(user_info: SharedInfo(type: .ChangeUserVoiceRate, value: "\(self.userSpeechRate)", flag1: false))
        self.share(user_info: SharedInfo(type: .ChangeHandleSide, value: self.suitcaseFeatures.selectedHandleSide.rawValue))
        self.share(user_info: SharedInfo(type: .ChangeTouchMode, value: self.suitcaseFeatures.selectedTouchMode.rawValue))
    }

    func getModeType() -> ModeType {
        return modeType
    }
}

class DiagnosticStatusData: NSObject, ObservableObject {
    @Published var name: String
    @Published var level: DiagnosticLevel
    @Published var message: String
    @Published var values: OrderedDictionary<String,String>
    init(with diagnostic: DiagnosticStatus) {
        self.name = diagnostic.componentName
        self.level = diagnostic.level
        self.message = diagnostic.message
        self.values = OrderedDictionary<String,String>()
        super.init()
        for value in diagnostic.values {
            self.values[value.key] = value.value
        }
    }
}

class ComponentData: DiagnosticStatusData {
    @Published var details: OrderedDictionary<String,DiagnosticStatusData>
    override init(with diagnostic: DiagnosticStatus) {
        self.details = OrderedDictionary<String,DiagnosticStatusData>()
        super.init(with: diagnostic)
    }
    func update(detail: DiagnosticStatus) {
        if let target = self.details[detail.componentName] {
            for value in detail.values {
                target.values[value.key] = value.value
            }
        } else {
            self.details[detail.componentName] = DiagnosticStatusData(with: detail)
        }
    }
}

class SystemStatusData: NSObject, ObservableObject {
    @Published var level: CaBotSystemLevel
    @Published var summary: DiagnosticLevel
    @Published var components: OrderedDictionary<String,ComponentData>

    static var cache:[String:ComponentData] = [:]

    override init() {
        level = .Unknown
        summary = .Stale
        components = OrderedDictionary<String,ComponentData>()
    }
    func levelText() -> String{
        switch(self.level) {
        case .Unknown, .Inactive, .Deactivating, .Error:
            if !self.components.isEmpty {
                return "Debug"
            }
            return self.level.rawValue
        case .Active, .Activating:
            return self.level.rawValue
        }
    }
    func clear() {
        self.components.removeAll()
    }
    func update(with status: SystemStatus) {
        self.level = status.level
        self.components = OrderedDictionary<String,ComponentData>()
        let levelOrder: [DiagnosticLevel] = [.Stale, .Error, .Warning, .OK]
        let sortedDiagnostics = status.diagnostics.sorted {
            let index0 = levelOrder.firstIndex(of: $0.level) ?? levelOrder.count
            let index1 = levelOrder.firstIndex(of: $1.level) ?? levelOrder.count
            return index0 < index1
        }
        var allKeys = Set(self.components.keys)
        var max_level: Int = -1
        for diagnostic in status.diagnostics {
            if diagnostic.rootName == nil {
                let data = ComponentData(with: diagnostic)
                components[diagnostic.componentName] = data
                max_level = max(max_level, diagnostic.level.rawValue)
                allKeys.remove(diagnostic.componentName)
            }
        }
        for key in allKeys {
            self.components.removeValue(forKey: key)
        }
        self.summary = .Stale
        if max_level >= 0 {
            if let summary = DiagnosticLevel(rawValue: min(2, max_level)) {
                self.summary = summary
            }
        }
        for diagnostic in sortedDiagnostics {
            if let root = diagnostic.rootName {
                if let data = components[root] {
                    data.update(detail: diagnostic)
                }
            }
        }
    }

    var canStart:Bool {
        get {
            switch(self.level) {
            case .Unknown, .Active, .Activating, .Deactivating, .Error:
                return false
            case .Inactive:
                return true
            }
        }
    }

    var canStop:Bool {
        get {
            switch(self.level) {
            case .Unknown, .Inactive, .Activating, .Deactivating, .Error:
                return false
            case .Active:
                return true
            }
        }
    }
}

protocol LogReportModelDelegate {
    func refreshLogList()
    func isSuitcaseConnected() -> Bool
    func requestDetail(log_name: String)
    func submitLogReport(log_name: String, title: String, detail: String)
}

class LogReportModel: NSObject, ObservableObject {
    @Published var log_list: [LogEntry]
    @Published var isListReady: Bool = false
    @Published var status: CaBotLogStatus = .OK
    @Published var selectedLog: LogEntry = LogEntry(name: "dummy")
    private var originalLog: LogEntry = LogEntry(name: "dummy")
    @Published var isDetailReady: Bool = false
    var delegate: LogReportModelDelegate? = nil
    var debug: Bool = false

    override init() {
        self.log_list = []
    }

    func set(list: [LogEntry]){
        self.log_list = list
        self.isListReady = true
    }

    func set(status: CaBotLogStatus) {
        self.status = status
    }

    func set(detail: LogEntry) {
        self.selectedLog = detail
        self.originalLog.title = detail.title
        self.originalLog.detail = detail.detail
        self.isDetailReady = true
    }

    func clear(){
        self.log_list = []
        self.isListReady = false
    }

    func refreshLogList() {
        self.delegate?.refreshLogList()
    }

    func requestDetail(log: LogEntry) {
        isDetailReady = false || debug
        self.delegate?.requestDetail(log_name: log.name)
    }

    func submit(log: LogEntry) {
        if let title = log.title,
           let detail = log.detail {
            self.delegate?.submitLogReport(log_name: log.name, title: title, detail: detail)
        }
    }

    var isSuitcaseConnected: Bool {
        get {
            self.delegate?.isSuitcaseConnected() ?? false
        }
    }

    var isOkayToSubmit: Bool {
        get {
            isSuitcaseConnected && status == .OK
        }
    }

    var isSubmitDataReady: Bool {
        get {
            selectedLog.title?.count ?? 0 > 0 && selectedLog.detail?.count ?? 0 > 0
        }
    }

    var isDetailModified: Bool {
        get {
            originalLog.title != selectedLog.title || originalLog.detail != selectedLog.detail
        }
    }
}


struct PersistenceController {
    static let shared = PersistenceController()

    static var preview: PersistenceController = {
        let result = PersistenceController(inMemory: true)
        let viewContext = result.container.viewContext

        return result
    }()

    static var empty: PersistenceController = {
        let result = PersistenceController(inMemory: true)
        let viewContext = result.container.viewContext
        return result
    }()

    let container: NSPersistentContainer

    init(inMemory: Bool = false) {
        container = NSPersistentContainer(name: "CaBot")
        if inMemory {
            container.persistentStoreDescriptions.first!.url = URL(fileURLWithPath: "/dev/null")
        }
        container.loadPersistentStores(completionHandler: { (storeDescription, error) in
            if let error = error as NSError? {
                // Replace this implementation with code to handle the error appropriately.
                // fatalError() causes the application to generate a crash log and terminate. You should not use this function in a shipping application, although it may be useful during development.

                /*
                 Typical reasons for an error here include:
                 * The parent directory does not exist, cannot be created, or disallows writing.
                 * The persistent store is not accessible, due to permissions or data protection when the device is locked.
                 * The device is out of space.
                 * The store could not be migrated to the current model version.
                 Check the error message to determine what the actual problem was.
                 */
                fatalError("Unresolved error \(error), \(error.userInfo)")
            }
        })
    }
}

class SpeakingText: Hashable, ObservableObject {
    static func == (lhs: SpeakingText, rhs: SpeakingText) -> Bool {
        lhs.text == rhs.text && lhs.date == rhs.date
    }
    func hash(into hasher: inout Hasher) {
        hasher.combine(text)
        hasher.combine(date)
    }
    @Published var text: String = ""
    var date: Date
    var voiceover: Bool
    @Published var location = 0
    @Published var length = 0
    init(text: String, voiceover: Bool) {
        self.text = text
        self.date = Date()
        self.voiceover = voiceover
    }
    func subTexts() -> (String, String, String, String) {
        let prefix = self.voiceover ? "VO:" : ""
        let i1 = text.index(text.startIndex, offsetBy: min(text.count, location))
        let i2 = text.index(i1, offsetBy: min((text.count - min(text.count, location)), length))
        return (prefix, String(text[..<i1]), String(text[i1..<i2]), String(text[i2...]))
    }
}

class UserInfoBuffer {
    var selectedTour: Tour? = nil
    var currentDestination: (any Destination)? = nil
    var nextDestination: (any Destination)? = nil
    var destinations: [any Destination] = []
    var speakingText: [SpeakingText] = []
    var speakingIndex = -1
    weak var modelData: CaBotAppModel?

    init(modelData: CaBotAppModel? = nil) {
        self.modelData = modelData
    }

    func clear() {
        selectedTour = nil
        currentDestination = nil
        nextDestination = nil
        destinations = []
        speakingText = []
    }

    func update(userInfo: SharedInfo) {
        switch(userInfo.type) {
        case .None:
            break
        case .Speak:
            if !userInfo.value.isEmpty {
                speakingText.insert(SpeakingText(text: userInfo.value, voiceover: userInfo.flag2), at: 0)
            }
            break
        case .SpeakProgress:
            for i in 0..<speakingText.count {
                if speakingText[i].text == userInfo.value {
                    if userInfo.flag1 { // speech done
                        if userInfo.flag2 { // voiceover
                            speakingText[i].location = userInfo.length
                            speakingText[i].length = 0
                        } else {
                            speakingText[i].location += speakingText[i].length
                            speakingText[i].length = 0
                        }
                    } else {
                        speakingText[i].location = userInfo.location
                        speakingText[i].length = userInfo.length
                    }
                    break
                }
            }
            break
        case .Tour:
            clear()
            if let data = userInfo.value.data(using: .utf8) {
                if let saveData = try? JSONDecoder().decode(TourSaveData.self, from: data) {
                    do {
                        //let _ = try ResourceManager.shared.load()
                        selectedTour = TourData.getTour(by: saveData.id)
                        currentDestination = ResourceManager.shared.getDestination(by: saveData.currentDestination)
                        var first = true
                        for destination in saveData.destinations {
                            if let dest = ResourceManager.shared.getDestination(by: destination) {
                                if first {
                                    first = false
                                    nextDestination = dest
                                }
                                destinations.append(dest)
                            }
                        }
                    } catch {
                        print("user share .Tour got Error")
                    }
                }
            }
            break
        default:
            break
        }
    }
}<|MERGE_RESOLUTION|>--- conflicted
+++ resolved
@@ -325,20 +325,6 @@
     @Published var displayedScene: DisplayedScene = .Onboard
     var authRequestedByUser: Bool = false
 
-<<<<<<< HEAD
-=======
-    @Published var resource: Resource? = nil {
-        didSet {
-            if let resource = resource {
-                NSLog("resource.identifier = \(resource.identifier)")
-                UserDefaults.standard.setValue(resource.identifier, forKey: selectedResourceKey)
-                UserDefaults.standard.synchronize()
-                updateVoice()
-            }
-        }
-    }
-
->>>>>>> 7de1dc7e
     @Published var selectedLanguage: String = "en" {
         willSet {
             if silentForChange == false {
@@ -473,7 +459,6 @@
     }
 #endif
 
-<<<<<<< HEAD
     func initTTS()
     {
         let key = "\(selectedVoiceKey)_\(selectedLanguage)"
@@ -504,24 +489,6 @@
                 self.attendVoice = TTSHelper.getVoice(by: id)
             } else {
                 self.attendVoice = TTSHelper.getVoices(by: selectedLocale)[0]
-=======
-    func updateVoice() {
-        if let resource = self.resource {
-            let key = "\(selectedVoiceKey)_\(resource.locale.identifier)"
-            self.silentForChange = true
-            if(voiceSetting == .User){
-                if let id = UserDefaults.standard.value(forKey: key) as? String {
-                    self.userVoice = TTSHelper.getVoice(by: id)
-                } else {
-                    self.userVoice = TTSHelper.getVoices(by: resource.locale)[0]
-                }
-            } else if(voiceSetting == .Attend) {
-                if let id = UserDefaults.standard.value(forKey: key) as? String {
-                    self.attendVoice = TTSHelper.getVoice(by: id)
-                } else {
-                    self.attendVoice = TTSHelper.getVoices(by: resource.locale)[0]
-                }
->>>>>>> 7de1dc7e
             }
         }
     }

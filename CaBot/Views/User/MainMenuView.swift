/*******************************************************************************
 * Copyright (c) 2021  Carnegie Mellon University
 *
 * Permission is hereby granted, free of charge, to any person obtaining a copy
 * of this software and associated documentation files (the "Software"), to deal
 * in the Software without restriction, including without limitation the rights
 * to use, copy, modify, merge, publish, distribute, sublicense, and/or sell
 * copies of the Software, and to permit persons to whom the Software is
 * furnished to do so, subject to the following conditions:
 *
 * The above copyright notice and this permission notice shall be included in
 * all copies or substantial portions of the Software.
 *
 * THE SOFTWARE IS PROVIDED "AS IS", WITHOUT WARRANTY OF ANY KIND, EXPRESS OR
 * IMPLIED, INCLUDING BUT NOT LIMITED TO THE WARRANTIES OF MERCHANTABILITY,
 * FITNESS FOR A PARTICULAR PURPOSE AND NONINFRINGEMENT. IN NO EVENT SHALL THE
 * AUTHORS OR COPYRIGHT HOLDERS BE LIABLE FOR ANY CLAIM, DAMAGES OR OTHER
 * LIABILITY, WHETHER IN AN ACTION OF CONTRACT, TORT OR OTHERWISE, ARISING FROM,
 * OUT OF OR IN CONNECTION WITH THE SOFTWARE OR THE USE OR OTHER DEALINGS IN
 * THE SOFTWARE.
 *******************************************************************************/

import SwiftUI
import CoreData

struct MainMenuView: View {
    @EnvironmentObject var modelData: CaBotAppModel

    var body: some View {
        Form {
            if modelData.noSuitcaseDebug {
                Label("No Suitcase Debug mode", systemImage: "exclamationmark.triangle")
                    .foregroundColor(.red)
            }
            if hasAnyAction() {
                ActionMenus()
                    .environmentObject(modelData)
            }
            DestinationMenus()
                .environmentObject(modelData)
            MainMenus()
                .environmentObject(modelData)
                .disabled((!modelData.suitcaseConnected && !modelData.menuDebug) || modelData.serverIsReady != .Ready)
            StatusMenus()
                .environmentObject(modelData)
            SettingMenus()
                .environmentObject(modelData)
        }
        .disabled(modelData.serverIsReady == .Loading)
        .overlay(Group {
            if modelData.serverIsReady == .Loading {
                ProgressView("Loading...")
                    .progressViewStyle(CircularProgressViewStyle())
            }
        }, alignment: .center)
    }

    func hasAnyAction() -> Bool {
        if modelData.tourManager.hasDestination && modelData.menuDebug {
            return true
        }
        if let ad = modelData.tourManager.arrivedDestination {
            if let _ = ad.content {
                return true
            }
            if modelData.tourManager.currentDestination == nil,
               let _ = ad.waitingDestination?.value,
               let _ = ad.waitingDestination?.title {
                return true
            }
        }
        return false
    }
}

struct UserInfoDestinations: View {
    @EnvironmentObject var modelData: CaBotAppModel

    var body: some View {
        Form {
            Section(header: Text("Tour")) {
                ForEach(modelData.userInfo.destinations, id: \.value) { destination in
                    Label {
                        Text(destination.title.text)
                    } icon: {
                        Image(systemName: "mappin.and.ellipse")
                    }
                }
            }
        }
    }
}


struct ActionMenus: View {
    @EnvironmentObject var modelData: CaBotAppModel

    var body: some View {
        Section(header: Text("Actions")) {
            if modelData.tourManager.hasDestination && modelData.menuDebug {
                if let _ = modelData.tourManager.currentDestination {
                    Button(action: {
                        modelData.tourManager.stopCurrent()
                    }) {
                        Text("PAUSE_NAVIGATION")
                    }
                    .disabled(!modelData.suitcaseConnected)
                } else if modelData.tourManager.destinations.count > 0 {
                    Button(action: {
                        _ = modelData.tourManager.proceedToNextDestination()
                    }) {
                        Label{
                            Text("START")
                        } icon: {
                            Image(systemName: "arrow.triangle.turn.up.right.diamond")
                        }
                    }
                    .disabled(!modelData.suitcaseConnected)
                }
            }
            
            ArrivedActionMenus()
                .environmentObject(modelData)
        }
    }
}


struct ArrivedActionMenus: View {
    @EnvironmentObject var modelData: CaBotAppModel
    
    var body: some View {
        if let ad = modelData.tourManager.arrivedDestination {
            if let contentURL = ad.content {
                Button(action: {
                    modelData.open(content: contentURL)
                }) {
                    Label(title: {
                        Text("Open Content for \(ad.title.text)")
                    }, icon: {
                        Image(systemName: "newspaper")
                    })
                }
            }
            if modelData.tourManager.currentDestination == nil,
               let _ = ad.waitingDestination?.value,
               let title = ad.waitingDestination?.title {
                Button(action: {
                    modelData.isConfirmingSummons = true
                }) {
                    Label(title: {
                        Text("Let the suitcase wait at \(title.text)")
                    }, icon: {
                        Image(systemName: "arrow.triangle.turn.up.right.diamond")
                    })
                }
                .disabled(!modelData.suitcaseConnected && !modelData.menuDebug)
            }
            if let count = ad.arriveMessages?.count {
                if let text = ad.arriveMessages?[count-1] {
                    Button(action: {
                        modelData.speak(text.text, priority:.Required) { _, _ in }
                    }) {
                        Label{
                            Text("Repeat the message")
                        } icon: {
                            Image(systemName: "arrow.counterclockwise")
                        }
                    }
                }
            }
            if let subtour = ad.subtour {
                Button(action: {
                    modelData.addSubTour(tour: subtour)
                }) {
                    Label{
                        Text("Begin Subtour \(subtour.introduction.text)")
                    } icon: {
                        Image(systemName: "arrow.triangle.turn.up.right.diamond")
                    }
                }
            }
            if modelData.tourManager.isSubtour {
                Button(action: {
                    modelData.tourManager.clearSubTour()
                }) {
                    Label{
                        Text("End Subtour")
                    } icon: {
                        Image(systemName: "xmark.circle")
                    }
                }
            }
        }

        if modelData.tourManager.currentDestination == nil &&
            modelData.tourManager.hasDestination {
            if let next = modelData.tourManager.nextDestination {
                Button(action: {
                    modelData.skipDestination()
                }) {
                    Label{
                        Text("Skip Label \(next.title.text)")
                    } icon: {
                        Image(systemName: "arrow.right.to.line")
                    }
                }
                .disabled(!modelData.suitcaseConnected)
            }
        }
    }
}

struct DestinationMenus: View {
    @EnvironmentObject var modelData: CaBotAppModel
    @State private var isConfirming = false

    var body: some View {
        let maxDestinationNumber = 2 + (modelData.tourManager.currentDestination==nil ? 1 : 0)

        if modelData.tourManager.hasDestination {
            Section(header: Text("Destinations")) {
                if let cd = modelData.tourManager.currentDestination {
                    HStack {
                        Label(cd.title.text,
                              systemImage: "arrow.triangle.turn.up.right.diamond")
                        .accessibilityLabel(Text("Navigating to \(cd.title.text)"))
                        if modelData.menuDebug {
                            Spacer()
                            Button(action: {
                                isConfirming = true
                            }) {
                                Image(systemName: "checkmark.seal")
                            }
                            .confirmationDialog(Text("Complete Destination"), isPresented: $isConfirming) {
                                Button {
                                    modelData.debugCabotArrived()
                                } label: {
                                    Text("Complete Destination")
                                }
                                Button("Cancel", role: .cancel) {
                                }
                            } message: {
                                Text("Complete Destination Message")
                            }
                        }
                    }
                }
                if let tour = modelData.tourManager.currentTour {
                    Label(tour.title.text, systemImage: "list.bullet.rectangle.portrait")
                }
                ForEach(modelData.tourManager.first(n: maxDestinationNumber-1), id: \.value) {dest in
                    Label(dest.title.text, systemImage: "mappin.and.ellipse")
                }
                if modelData.tourManager.destinations.count > 0 {
                    NavigationLink(
                        destination: DynamicTourDetailView(tour: modelData.tourManager).heartbeat("DynamicTourDetailView"),
                        label: {
                            HStack {
                                Spacer()
                                Text("See detail")
                            }
                        })
                }
            }
        }
    }
}

struct MainMenus: View {
    @EnvironmentObject var modelData: CaBotAppModel

    var body: some View {
<<<<<<< HEAD
        if let cm = modelData.resource {
            Section(header: Text("Navigation")) {
                NavigationLink(
                    destination: ContentView(model: modelData.chatModel),
                    label: {
                    Text("START_CONVERSATION")
                })
                if let src = cm.destinationsSource {
                    NavigationLink(
                        destination: DestinationsView(src: src)
                            .environmentObject(modelData).heartbeat("DestinationsView"),
                        label: {
                            Text("SELECT_DESTINATION")
                        })
                }
                //if modelData.modeType == .Debug{
                    if let src = cm.toursSource {
                        NavigationLink(
                            destination: ToursView(src: src)
                                .environmentObject(modelData).heartbeat("ToursView"),
                            label: {
                                Text("SELECT_TOUR")
                            })
                    }
                //}
            }


            if cm.customeMenus.count > 0 {
                Section(header: Text("Others")) {
                    ForEach (cm.customeMenus, id: \.self) {
                        menu in

                        if let url = menu.script.url {
                            Button(menu.title) {
                                let jsHelper = JSHelper(withScript: url)
                                _ = jsHelper.call(menu.function, withArguments: [])
                            }
                        }
                    }
                }
=======
        Section(header: Text("Navigation"), footer: Group {
            if modelData.serverIsReady == .NotReady {
                Text("Retry Alert")
                    .font(.body)
                    .foregroundColor(.red)
                    .lineLimit(1)
>>>>>>> e6d7bc49
            }
        }) {
            NavigationLink(
                destination: DestinationsView()
                    .environmentObject(modelData).heartbeat("DestinationsView"),
                label: {
                    Text("SELECT_DESTINATION")
                })
            NavigationLink(
                destination: ToursView()
                    .environmentObject(modelData).heartbeat("ToursView"),
                label: {
                    Text("SELECT_TOUR")
                })
        }
    }
}


struct StatusMenus: View {
    @EnvironmentObject var modelData: CaBotAppModel

    var body: some View {
        Section(header:Text("Status")) {
            if modelData.suitcaseConnected{
                Label(LocalizedStringKey("Suitcase Connected"),
                      systemImage: "suitcase.rolling")
            }else{
                Label {
                    Text(LocalizedStringKey("Suitcase Not Connected"))
                } icon: {
                    Image("suitcase.rolling.slash")
                        .resizable()
                        .scaledToFit()
                        .foregroundColor(.red)
                        .padding(2)
                }
            }
            NavigationLink (destination: SettingView(langOverride: modelData.resourceLang)
                .environmentObject(modelData)
                .onDisappear {
                    modelData.tcpServiceRestart()
                }
                .heartbeat("SettingView")
            ) {
                Label {
                    HStack {
                        Text(LocalizedStringKey("Handle"))
                        Text(":")
                        Text(LocalizedStringKey(modelData.suitcaseFeatures.selectedHandleSide.text))
                    }
                } icon: {
                    Image(modelData.suitcaseFeatures.selectedHandleSide.imageName)
                        .resizable()
                        .scaledToFit()
                        .foregroundColor(modelData.suitcaseFeatures.selectedHandleSide.color)
                }
            }
            if modelData.suitcaseConnected {
                if (modelData.suitcaseConnectedBLE && modelData.versionMatchedBLE == false) ||
                (modelData.suitcaseConnectedTCP && modelData.versionMatchedTCP == false) {
                    Label(LocalizedStringKey("Protocol mismatch \(CaBotServiceBLE.CABOT_BLE_VERSION)"),
                          systemImage: "exclamationmark.triangle")
                        .foregroundColor(Color.red)
                }
                NavigationLink(
                    destination: BatteryStatusView().environmentObject(modelData).heartbeat("BatteryStatusView"),
                    label: {
                        HStack {
                            Label(LocalizedStringKey("Battery"),
                                  systemImage: modelData.batteryStatus.level.icon)
                                .labelStyle(StatusLabelStyle(color: modelData.batteryStatus.level.color))
                            Text(":")
                            Text(modelData.batteryStatus.message)
                        }
                    }
                ).isDetailLink(false)
            }
        }
    }
}

struct SettingMenus: View {
    @EnvironmentObject var modelData: CaBotAppModel
    @Environment(\.locale) var locale: Locale
    
    @State var timer:Timer?
    @State var isResourceChanging:Bool = false
    
    var body: some View {
        let versionNo = Bundle.main.infoDictionary!["CFBundleShortVersionString"] as! String
        let buildNo = Bundle.main.infoDictionary!["CFBundleVersion"] as! String
        let commitHash = Bundle.main.infoDictionary!["GitCommitHash"] as! String

        Section(header:Text("System")) {
            NavigationLink (destination: SettingView(langOverride: modelData.resourceLang)
                .environmentObject(modelData)
                .onDisappear {
                    modelData.tcpServiceRestart()
                }
                .heartbeat("SettingView")
            ) {
                HStack {
                    Label(LocalizedStringKey("Settings"), systemImage: "gearshape")
                }
            }
            if (modelData.menuDebug && modelData.noSuitcaseDebug){
                VStack{
                    HStack{
                        Text("System Status")
                        Spacer()
                    }
                    Picker("", selection: $modelData.debugSystemStatusLevel){
                        Text("Okay").tag(CaBotSystemLevel.Active)
                        Text("ERROR").tag(CaBotSystemLevel.Error)
                    }.onChange(of: modelData.debugSystemStatusLevel, perform: { systemStatusLevel in
                        if (systemStatusLevel == .Active){
                            modelData.debugCabotSystemStatus(systemStatusFile: "system_ok.json")
                            modelData.touchStatus.level = .Touching
                        }else{
                            modelData.debugCabotSystemStatus(systemStatusFile: "system_error.json")
                        }
                    }).pickerStyle(SegmentedPickerStyle())
                    HStack{
                        Text("Device Status")
                        Spacer()
                    }
                    Picker("", selection: $modelData.debugDeviceStatusLevel){
                        Text("Okay").tag(DeviceStatusLevel.OK)
                        Text("ERROR").tag(DeviceStatusLevel.Error)
                    }.onChange(of: modelData.debugDeviceStatusLevel, perform: { deviceStatusLevel in
                        if (deviceStatusLevel == .OK){
                            modelData.debugCabotDeviceStatus(systemStatusFile: "device_ok.json")
                            modelData.touchStatus.level = .NoTouch
                        }else{
                            modelData.debugCabotDeviceStatus(systemStatusFile: "device_error.json")
                        }
                    }).pickerStyle(SegmentedPickerStyle())
                }
            }
            Text("Version: \(versionNo) (\(buildNo)) \(commitHash) - \(CaBotServiceBLE.CABOT_BLE_VERSION)")
        }
    }
}

struct ContentView_Previews: PreviewProvider {
    
    static var previews: some View {
        preview_connected
        preview_advanced_mode_stale
        preview_advanced_mode_touch
        preview_advanced_mode_no_touch
        preview_debug_mode
        //preview_tour
        //preview_tour2
        //preview_tour3
        //preview_tour4
        //preview
        //preview_ja
    }

    static var preview_connected: some View {
        let modelData = CaBotAppModel()
        modelData.suitcaseConnectedBLE = true
        modelData.suitcaseConnectedTCP = true
        modelData.deviceStatus.level = .OK
        modelData.systemStatus.level = .Inactive
        modelData.systemStatus.summary = .Stale
        modelData.versionMatchedBLE = true
        modelData.versionMatchedTCP = true
        modelData.serverBLEVersion = CaBotServiceBLE.CABOT_BLE_VERSION
        modelData.serverTCPVersion = CaBotServiceBLE.CABOT_BLE_VERSION
        modelData.modeType = .Normal

        return MainMenuView()
            .environmentObject(modelData)
            .environment(\.locale, .init(identifier: "en"))
            .previewDisplayName("suitcase connected")
    }

    static var preview_debug_mode: some View {
        let modelData = CaBotAppModel(preview: true)
        modelData.suitcaseConnected = true
        modelData.suitcaseConnectedBLE = true
        modelData.suitcaseConnectedTCP = true
        modelData.deviceStatus.level = .OK
        modelData.systemStatus.level = .Inactive
        modelData.systemStatus.summary = .Stale
        modelData.versionMatchedBLE = true
        modelData.versionMatchedTCP = true
        modelData.serverBLEVersion = CaBotServiceBLE.CABOT_BLE_VERSION
        modelData.serverTCPVersion = CaBotServiceBLE.CABOT_BLE_VERSION
        modelData.modeType = .Debug
        modelData.menuDebug = true

        let path = Bundle.main.resourceURL!.appendingPathComponent("PreviewResource")
            .appendingPathComponent("system_ok.json")
        let fm = FileManager.default
        let data = fm.contents(atPath: path.path)!
        let status = try! JSONDecoder().decode(SystemStatus.self, from: data)
        modelData.systemStatus.update(with: status)

        return MainMenuView()
            .environmentObject(modelData)
            .previewDisplayName("debug mode")

    }

    static var preview_advanced_mode_no_touch: some View {
        let modelData = CaBotAppModel(preview: true)
        modelData.suitcaseConnected = true
        modelData.suitcaseConnectedBLE = true
        modelData.suitcaseConnectedTCP = true
        modelData.deviceStatus.level = .OK
        modelData.systemStatus.level = .Active
        modelData.systemStatus.summary = .Stale
        modelData.versionMatchedBLE = true
        modelData.versionMatchedTCP = true
        modelData.serverBLEVersion = CaBotServiceBLE.CABOT_BLE_VERSION
        modelData.serverTCPVersion = CaBotServiceBLE.CABOT_BLE_VERSION
        modelData.modeType = .Advanced
        modelData.menuDebug = true
        modelData.touchStatus.level = .NoTouch

        let path = Bundle.main.resourceURL!.appendingPathComponent("PreviewResource")
            .appendingPathComponent("system_ok.json")
        let fm = FileManager.default
        let data = fm.contents(atPath: path.path)!
        let status = try! JSONDecoder().decode(SystemStatus.self, from: data)
        modelData.systemStatus.update(with: status)

        return MainMenuView()
            .environmentObject(modelData)
            .previewDisplayName("advanced - no touch")

    }

    static var preview_advanced_mode_stale: some View {
        let modelData = CaBotAppModel(preview: true)
        modelData.suitcaseConnected = true
        modelData.suitcaseConnectedBLE = true
        modelData.suitcaseConnectedTCP = true
        modelData.deviceStatus.level = .OK
        modelData.systemStatus.level = .Inactive
        modelData.systemStatus.summary = .Stale
        modelData.versionMatchedBLE = true
        modelData.versionMatchedTCP = true
        modelData.serverBLEVersion = CaBotServiceBLE.CABOT_BLE_VERSION
        modelData.serverTCPVersion = CaBotServiceBLE.CABOT_BLE_VERSION
        modelData.modeType = .Advanced
        modelData.menuDebug = true
        modelData.touchStatus.level = .Stale

        let path = Bundle.main.resourceURL!.appendingPathComponent("PreviewResource")
            .appendingPathComponent("system_ok.json")
        let fm = FileManager.default
        let data = fm.contents(atPath: path.path)!
        let status = try! JSONDecoder().decode(SystemStatus.self, from: data)
        modelData.systemStatus.update(with: status)

        return MainMenuView()
            .environmentObject(modelData)
            .previewDisplayName("advanced - stale")

    }

    static var preview_advanced_mode_touch: some View {
        let modelData = CaBotAppModel(preview: true)
        modelData.suitcaseConnected = true
        modelData.suitcaseConnectedBLE = true
        modelData.suitcaseConnectedTCP = true
        modelData.deviceStatus.level = .OK
        modelData.systemStatus.level = .Active
        modelData.systemStatus.summary = .Stale
        modelData.versionMatchedBLE = true
        modelData.versionMatchedTCP = true
        modelData.serverBLEVersion = CaBotServiceBLE.CABOT_BLE_VERSION
        modelData.serverTCPVersion = CaBotServiceBLE.CABOT_BLE_VERSION
        modelData.modeType = .Advanced
        modelData.menuDebug = true
        modelData.touchStatus.level = .Touching

        let path = Bundle.main.resourceURL!.appendingPathComponent("PreviewResource")
            .appendingPathComponent("system_ok.json")
        let fm = FileManager.default
        let data = fm.contents(atPath: path.path)!
        let status = try! JSONDecoder().decode(SystemStatus.self, from: data)
        modelData.systemStatus.update(with: status)

        return MainMenuView()
            .environmentObject(modelData)
            .previewDisplayName("advanced - touch")

    }

    static var preview_tour: some View {
        let modelData = CaBotAppModel()
        modelData.menuDebug = true
        modelData.noSuitcaseDebug = true

        do{
            let tours = try ResourceManager.shared.loadForPreview().tours
            if  tours.indices.contains(1){
                modelData.tourManager.set(tour: tours[0])
                _ = modelData.tourManager.proceedToNextDestination()
            }
        }catch {
            NSLog("Error loading tours for preview: \(error)")
        }

        return MainMenuView()
            .environmentObject(modelData)
            .previewDisplayName("tour")
    }

    static var preview_tour2: some View {
        let modelData = CaBotAppModel()

        do{
            let tours = try ResourceManager.shared.loadForPreview().tours
            if  tours.indices.contains(1){
                modelData.tourManager.set(tour: tours[0])
            }
        }catch {
            NSLog("Error loading tours for preview: \(error)")
        }

        return MainMenuView()
            .environmentObject(modelData)
            .previewDisplayName("tour2")
    }

    static var preview_tour3: some View {
        let modelData = CaBotAppModel()

        do{
            let tours = try ResourceManager.shared.loadForPreview().tours
            if  tours.indices.contains(1){
                modelData.tourManager.set(tour: tours[1])
            }
        }catch {
            NSLog("Error loading tours for preview: \(error)")
        }

        return MainMenuView()
            .environmentObject(modelData)
            .previewDisplayName("tour3")
    }

    static var preview_tour4: some View {
        let modelData = CaBotAppModel()

        do{
            let tours = try ResourceManager.shared.loadForPreview().tours
            if  tours.indices.contains(1){
                modelData.tourManager.set(tour: tours[1])
            }
        }catch {
            NSLog("Error loading tours for preview: \(error)")
        }

        return MainMenuView()
            .environmentObject(modelData)
            .previewDisplayName("tour4")
    }

    static var preview: some View {
        let modelData = CaBotAppModel()

        return MainMenuView()
            .environmentObject(modelData)
            .previewDisplayName("preview")
    }


    static var preview_ja: some View {
        let modelData = CaBotAppModel()

        return MainMenuView()
            .environment(\.locale, .init(identifier: "ja"))
            .environmentObject(modelData)
            .previewDisplayName("preview ja")
    }
}<|MERGE_RESOLUTION|>--- conflicted
+++ resolved
@@ -271,58 +271,19 @@
     @EnvironmentObject var modelData: CaBotAppModel
 
     var body: some View {
-<<<<<<< HEAD
-        if let cm = modelData.resource {
-            Section(header: Text("Navigation")) {
-                NavigationLink(
-                    destination: ContentView(model: modelData.chatModel),
-                    label: {
-                    Text("START_CONVERSATION")
-                })
-                if let src = cm.destinationsSource {
-                    NavigationLink(
-                        destination: DestinationsView(src: src)
-                            .environmentObject(modelData).heartbeat("DestinationsView"),
-                        label: {
-                            Text("SELECT_DESTINATION")
-                        })
-                }
-                //if modelData.modeType == .Debug{
-                    if let src = cm.toursSource {
-                        NavigationLink(
-                            destination: ToursView(src: src)
-                                .environmentObject(modelData).heartbeat("ToursView"),
-                            label: {
-                                Text("SELECT_TOUR")
-                            })
-                    }
-                //}
-            }
-
-
-            if cm.customeMenus.count > 0 {
-                Section(header: Text("Others")) {
-                    ForEach (cm.customeMenus, id: \.self) {
-                        menu in
-
-                        if let url = menu.script.url {
-                            Button(menu.title) {
-                                let jsHelper = JSHelper(withScript: url)
-                                _ = jsHelper.call(menu.function, withArguments: [])
-                            }
-                        }
-                    }
-                }
-=======
         Section(header: Text("Navigation"), footer: Group {
             if modelData.serverIsReady == .NotReady {
                 Text("Retry Alert")
                     .font(.body)
                     .foregroundColor(.red)
                     .lineLimit(1)
->>>>>>> e6d7bc49
             }
         }) {
+            NavigationLink(
+                destination: ContentView(model: modelData.chatModel),
+                label: {
+                    Text("START_CONVERSATION")
+                })
             NavigationLink(
                 destination: DestinationsView()
                     .environmentObject(modelData).heartbeat("DestinationsView"),

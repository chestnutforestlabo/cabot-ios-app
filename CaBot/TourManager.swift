/*******************************************************************************
 * Copyright (c) 2021  Carnegie Mellon University
 *
 * Permission is hereby granted, free of charge, to any person obtaining a copy
 * of this software and associated documentation files (the "Software"), to deal
 * in the Software without restriction, including without limitation the rights
 * to use, copy, modify, merge, publish, distribute, sublicense, and/or sell
 * copies of the Software, and to permit persons to whom the Software is
 * furnished to do so, subject to the following conditions:
 *
 * The above copyright notice and this permission notice shall be included in
 * all copies or substantial portions of the Software.
 *
 * THE SOFTWARE IS PROVIDED "AS IS", WITHOUT WARRANTY OF ANY KIND, EXPRESS OR
 * IMPLIED, INCLUDING BUT NOT LIMITED TO THE WARRANTIES OF MERCHANTABILITY,
 * FITNESS FOR A PARTICULAR PURPOSE AND NONINFRINGEMENT. IN NO EVENT SHALL THE
 * AUTHORS OR COPYRIGHT HOLDERS BE LIABLE FOR ANY CLAIM, DAMAGES OR OTHER
 * LIABILITY, WHETHER IN AN ACTION OF CONTRACT, TORT OR OTHERWISE, ARISING FROM,
 * OUT OF OR IN CONNECTION WITH THE SOFTWARE OR THE USE OR OTHER DEALINGS IN
 * THE SOFTWARE.
 *******************************************************************************/

import Foundation

protocol TourManagerDelegate {
    func tour(manager: TourManager, destinationChanged: Destination?, isStartMessageSpeaking: Bool)
    func tourUpdated(manager: TourManager)
}

class TourManager: TourProtocol {
    var title: I18NText = I18NText(text: [:], pron: [:])
    var id: String = "TourManager"
    var destinations: [Destination] {
        get {
            _destinations
        }
    }
    var currentDestination: Destination? {
        get {
            _currentDestination
        }
    }
    var arrivedDestination: Destination? {
        get {
            _arrivedDestination
        }
    }
    var hasDestination: Bool {
        get {
            return _destinations.count > 0 || _currentDestination != nil
        }
    }
    var nextDestination: Destination? {
        get {
            return _destinations.first
        }
    }
    var destinationCount: Int {
        get {
            _destinations.count + (currentDestination == nil ? 0 : 1)
        }
    }
    var isSubtour: Bool {
        get {
            _subtours.count > 0
        }
    }
    var setting: NavigationSettingProtocol {
        get {
            if let setting = _tempNavigationSetting {
                return setting
            }
            return _defaultNavigationSetting
        }
    }
    var tourSaveData: TourSaveData {
        get {
            _tourSaveData
        }
    }

    private var _destinations: [Destination]
    private var _currentDestination: Destination?
    private var _arrivedDestination: Destination?
    private var _subtours: [Tour]
    private var _defaultNavigationSetting: NavigationSettingProtocol
    private var _tempNavigationSetting: NavigationSettingProtocol?
    private var _tourSaveData: TourSaveData = TourSaveData()
    var delegate:TourManagerDelegate?

    init(setting: NavigationSettingProtocol) {
        _destinations = []
        _subtours = []
        _defaultNavigationSetting = setting
    }

    func first(n: Int) -> [Destination] {
        return _destinations[0..<min(_destinations.count, n)].map{ $0 }
    }

    func addToLast(destination: Destination) {
        _destinations.append(destination)
        delegate?.tourUpdated(manager: self)
        save()
    }

    func addToFirst(destination: Destination) {
        _destinations.insert(destination, at: 0)
        delegate?.tourUpdated(manager: self)
        save()
    }

    func set(tour: Tour) {
        _destinations.removeAll()
        _currentDestination = nil
        _arrivedDestination = nil
        //_tempNavigationSetting = tour.setting
        self.id = tour.id
        self.title = tour.title
        SetDestination(tour:tour)
        delegate?.tourUpdated(manager: self)
        delegate?.tour(manager: self, destinationChanged: nil, isStartMessageSpeaking: true)
        save()
    }
    
    func SetDestination(tour: Tour)
    {
        for d in tour.destinations {
            let arrivalAngleString = d.matchedDestinationRef?.arrivalAngle.map { "@" + String($0) } ?? ""
            let valueString = d.matchedDestinationRef?.value ?? d.ref
            let destination = Destination(
                floorTitle: I18NText(text: [:], pron: [:]),
                title: d.title,
                value: valueString+arrivalAngleString,
                pron: "porn",
                file: nil,
                summaryMessage: d.summaryMessage?.text ?? I18NText(text: [:], pron: [:]),
                startMessage: d.startMessage?.text ?? I18NText(text: [:], pron: [:]),
                arriveMessages: d.arriveMessages.map { $0.text } ,
                content: nil,
                waitingDestination: nil,
                subtour: nil, forDemonstration: false
            )
            _destinations.append(destination)
        }
    }

    func cannotStartCurrent() {
        if let cd = _currentDestination {
            addToFirst(destination: cd)
            _currentDestination = nil
            delegate?.tourUpdated(manager: self)
            save()
        }
    }

    func stopCurrent() {
        if let cd = _currentDestination {
            addToFirst(destination: cd)
            _currentDestination = nil
            delegate?.tour(manager: self, destinationChanged: nil, isStartMessageSpeaking: true)
            save()
        }
    }

    func arrivedCurrent() {
        _arrivedDestination = _currentDestination
        _currentDestination = nil
        delegate?.tourUpdated(manager: self)
        save()
    }

    func clearCurrent() {
        _currentDestination = nil
        delegate?.tourUpdated(manager: self)
        delegate?.tour(manager: self, destinationChanged: nil, isStartMessageSpeaking: true)
        save()
    }

    func clearAllDestinations() {
        _destinations.removeAll()
        _currentDestination = nil
        _arrivedDestination = nil
        id = "TourManager"
        title = I18NText(text: [:], pron: [:])
        delegate?.tourUpdated(manager: self)
        delegate?.tour(manager: self, destinationChanged: nil, isStartMessageSpeaking: true)
        saveDataClear()
    }
        
    func addSubTour(tour: Tour) {
        _subtours.append(tour)
        delegate?.tourUpdated(manager: self)
        save()
    }

    func clearSubTour() {
        if let tour = _subtours.popLast() {
            _destinations = _destinations.filter { dest in
                dest.parent != tour
            }
        }
        _arrivedDestination = nil
        delegate?.tourUpdated(manager: self)
        delegate?.tour(manager: self, destinationChanged: nil, isStartMessageSpeaking: true)
    }

    func proceedToNextDestination(isStartMessageSpeaking: Bool = true) -> Bool {
        if _destinations.count == 0  {
            self._currentDestination = nil
            delegate?.tourUpdated(manager: self)
            saveDataClear()
            return false
        }
        self._arrivedDestination = nil
        self._currentDestination = pop()
        delegate?.tourUpdated(manager: self)
        delegate?.tour(manager: self, destinationChanged: currentDestination, isStartMessageSpeaking: isStartMessageSpeaking)
        save()
        return true
    }

    func skipDestination() -> Destination {
        let skip: Destination = _currentDestination ?? pop()
        if (_currentDestination != nil) {
            clearCurrent()
        } else {
            delegate?.tourUpdated(manager: self)
        }
        save()
        return skip
    }

    func pop() -> Destination {
        let dest = _destinations.removeFirst()
        
        
        save()
        
        return dest
    }
    
    func save(){
        var data = TourSaveData()
        data.id = id
        for d in destinations {
            data.destinations.append(d.value ?? d.ref?.value ?? "")
        }
        data.currentDestination = currentDestination?.value ?? currentDestination?.ref?.value ?? ""
        
        let encoder = JSONEncoder()
        if let encoded = try? encoder.encode(data) {
            UserDefaults.standard.set(encoded, forKey: "tourSaveData")
            NSLog("--- Save tour data ---")
            for d in data.destinations {
                NSLog(d)
            }
        }
        else {
            NSLog("Failed to save tour data")
        }
    }
    
    func update(){
        _tourSaveData.currentDestination = currentDestination?.value ?? currentDestination?.ref?.value ?? ""
        UserDefaults.standard.set(_tourSaveData, forKey: "tourSaveData")
    }
    
    func saveDataClear(){
        var data = TourSaveData()
        data.id = ""
        
        let encoder = JSONEncoder()
        if let encoded = try? encoder.encode(data) {
            UserDefaults.standard.set(encoded, forKey: "tourSaveData")
        }
        else {
            NSLog("Failed to save tour data")
        }
    }
    
    func tourDataLoad(model: CaBotAppModel){
        if let data = UserDefaults.standard.data(forKey: "tourSaveData") {
            let decoder = JSONDecoder()
            if let decoded = try? decoder.decode(TourSaveData.self, from: data) {
                _tourSaveData = decoded
                
                if(_tourSaveData.id == ""){
                    NSLog("Tour save data not found")
                    return
                }
                else if (_tourSaveData.id == "TourManager") {
                    // load destinations
                    if let src = model.resource?.destinationsSource {
                        do {
                            let floorDestinations: [Directory.FloorDestination] = try Directory.downloadDirectoryJson(currentAddress: model.getCurrentAddress())
                            let allDestinations: [Destination] = floorDestinations.flatMap { $0.destinations }

                            for destination in allDestinations {
                                if decoded.currentDestination == (destination.value ?? destination.ref?.value ?? "") {
                                    addToFirst(destination: destination)
                                    let _ = proceedToNextDestination(isStartMessageSpeaking: false)
                                }
                            }

                            for decodedDestination in decoded.destinations {
                                for destination in allDestinations {
                                    if decodedDestination == (destination.value ?? destination.ref?.value ?? "") {
                                        addToLast(destination: destination)
                                    }
                                }
                            }

                        
<<<<<<< HEAD
                            if decoded.currentDestination == "" {
                                model.needToStartAnnounce(wait: true)
                            }
                        } catch {
                            NSLog("Error loading destinations: \(error)")
=======
                        if decoded.destinations.count > 0 && decoded.currentDestination == "" {
                            model.needToStartAnnounce(wait: true)
>>>>>>> f04d9d40
                        }
                    }
                }
                else{
                    // load tour
                    if let src = model.resource?.toursSource {
                        do {
                            let tours = try Tour.load(currentAddress: model.getCurrentAddress())
                            for tour in tours {
                                if tour.id == decoded.id {
                                    set(tour: tour)
                                    if(_tourSaveData.currentDestination != ""){
                                        for d in destinations {
                                            if d.value ?? d.ref?.value != _tourSaveData.currentDestination {
                                                var _ = pop()
                                            }
                                            else{
                                                var _ = proceedToNextDestination(isStartMessageSpeaking: false)
                                                break
                                            }
                                        }
                                    }
                                    else{
                                        if(_tourSaveData.destinations.count > 0){
                                            for d in destinations{
                                                if(destinations.count > 0){
                                                    if(destinations[0].value ?? destinations[0].ref?.value != _tourSaveData.destinations[0]){
                                                        var _ = pop()
                                                    }
                                                }
                                                else{
                                                    break
                                                }
                                            }
                                            model.needToStartAnnounce(wait: true)
                                        }
                                        else{
                                            clearAllDestinations()
                                        }
                                    }
                                    
                                    return
                                }
                            }
                        } catch {
                            NSLog("\(src) cannot be loaded")
                        }
                    }
                    
                }
            }
        }
    }
}<|MERGE_RESOLUTION|>--- conflicted
+++ resolved
@@ -312,16 +312,11 @@
                             }
 
                         
-<<<<<<< HEAD
-                            if decoded.currentDestination == "" {
+                            if decoded.destinations.count > 0 && decoded.currentDestination == "" {
                                 model.needToStartAnnounce(wait: true)
                             }
                         } catch {
                             NSLog("Error loading destinations: \(error)")
-=======
-                        if decoded.destinations.count > 0 && decoded.currentDestination == "" {
-                            model.needToStartAnnounce(wait: true)
->>>>>>> f04d9d40
                         }
                     }
                 }

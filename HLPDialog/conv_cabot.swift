/*******************************************************************************
 * Copyright (c) 2014, 2016  IBM Corporation, Carnegie Mellon University and others
 *
 * Permission is hereby granted, free of charge, to any person obtaining a copy
 * of this software and associated documentation files (the "Software"), to deal
 * in the Software without restriction, including without limitation the rights
 * to use, copy, modify, merge, publish, distribute, sublicense, and/or sell
 * copies of the Software, and to permit persons to whom the Software is
 * furnished to do so, subject to the following conditions:
 *
 * The above copyright notice and this permission notice shall be included in
 * all copies or substantial portions of the Software.
 *
 * THE SOFTWARE IS PROVIDED "AS IS", WITHOUT WARRANTY OF ANY KIND, EXPRESS OR
 * IMPLIED, INCLUDING BUT NOT LIMITED TO THE WARRANTIES OF MERCHANTABILITY,
 * FITNESS FOR A PARTICULAR PURPOSE AND NONINFRINGEMENT. IN NO EVENT SHALL THE
 * AUTHORS OR COPYRIGHT HOLDERS BE LIABLE FOR ANY CLAIM, DAMAGES OR OTHER
 * LIABILITY, WHETHER IN AN ACTION OF CONTRACT, TORT OR OTHERWISE, ARISING FROM,
 * OUT OF OR IN CONNECTION WITH THE SOFTWARE OR THE USE OR OTHER DEALINGS IN
 * THE SOFTWARE.
 *******************************************************************************/

import Foundation
import RestKit
import AssistantV1

@objcMembers
open class conv_cabot {

    fileprivate let domain = "hulop.navcog.ConversationV1"
    var running = false

    private let session = URLSession(configuration: .default)

    public init() {
    }

    func errorResponseDecoder(data: Data, response: HTTPURLResponse) -> RestError {

        let statusCode = response.statusCode
        var errorMessage: String?
        var metadata = [String: Any]()

        do {
            let json = try JSONDecoder().decode([String: JSON].self, from: data)
            metadata = [:]
            if case let .some(.string(message)) = json["error"] {
                errorMessage = message
            }
            // If metadata is empty, it should show up as nil in the RestError
            return RestError.http(statusCode: statusCode, message: errorMessage, metadata: !metadata.isEmpty ? metadata : nil)
        } catch {
            return RestError.http(statusCode: statusCode, message: nil, metadata: nil)
        }
    }
    
    private static let do_tabelka = try! NSRegularExpression(pattern: "どう食べるか|待ち合わせ|まちあわせ")
    private static let kutsushita = try! NSRegularExpression(pattern: "靴下")
    private static let tana = try! NSRegularExpression(pattern:"棚|連れて行って")
    private static let taoru = try! NSRegularExpression(pattern: "タオル")
    private static let go_mujirushi = try! NSRegularExpression(pattern: "無印良品|無印|無地")
    private static let reji = try! NSRegularExpression(pattern: "レジ|精算")
    private static let find_person = try! NSRegularExpression(pattern: "(.*?)(さん|君|くん|ちゃん)?(を)?(探す|探して)")
    internal func _matches(_ text:String, regex: NSRegularExpression) -> Bool{
        return 0 < regex.matches(in: text, range:NSMakeRange(0, text.count)).count
    }
    internal func _at1(_ text:String, regex: NSRegularExpression) -> String?{
        if let match = regex.firstMatch(in: text, range:NSMakeRange(0, text.count)) {
            return String(text[Range(match.range(at: 1), in:text)!])
        }
        return nil
    }
    
    internal func _get_response(_ orgtext:String?) -> [String:Any]{
        var speak:String = "わかりません。もう一度お願いします。"
        var dest_info:[String:String]? = nil
        var find_info:[String:String]? = nil
        if let text = orgtext, !text.isEmpty{
            if self._matches(text, regex: conv_cabot.do_tabelka){
                speak = "わかりました。Do Tabelkaに向かいます"
                dest_info = [
                    "nodes": "EDITOR_node_1475144465320",
                ]
            }else if self._matches(text, regex: conv_cabot.kutsushita){
                if self._matches(text, regex: conv_cabot.tana){
                    speak = "わかりました。"
                    dest_info = [
                        "nodes": "EDITOR_node_1475151657340"
                    ]
                }else{
                    speak = "コレドには無印良品とタビオがあります。"
                }
            }else if self._matches(text, regex: conv_cabot.taoru){
                speak = "コレドには今治タオルと無印良品があります。"
            }else if self._matches(text, regex: conv_cabot.go_mujirushi){
                speak = "わかりました。無印良品に向かいます。"
                dest_info = [
                    "nodes": "EDITOR_node_1482995134771"
                ]
            }else if self._matches(text, regex: conv_cabot.reji){
                speak = "わかりました。レジに向かいます。"
                dest_info = [
                    "nodes": "EDITOR_node_1495222818017"
                ]
            }else if self._matches(text, regex: conv_cabot.find_person){
                if let target = self._at1(text, regex: conv_cabot.find_person) {
                    speak = "わかりました。\(target)さんを探します"
                    find_info = [
                        "name": "yamamoto" // ToDo: name mapping or send raw text
                    ]
                }
            }
        }else{
<<<<<<< HEAD
            speak = "ご用件は何でしょう？"
=======
            speak = "ご用件はなんでしょう？"
>>>>>>> be75f26b
        }
        
        return [
            "output":[
                "log_messages":[],
                "text": [speak]
            ],
            "intents":[],
            "entities":[],
            "context":[
                "navi": (dest_info == nil && find_info == nil) ? false : true,
                "dest_info": dest_info,
                "find_info": find_info,
                "system":[
                    "dialog_request_counter":0
                ]
            ]
        ]
    }
    private let _msg_lock:NSLock = NSLock()
    public func message(
        _ text: String? = nil,
        server: String? = nil,
        api_key: String? = nil,
        client_id: String? = nil,
        context: Context? = nil,
        completionHandler: @escaping (RestResponse<MessageResponse>?, Error?) -> Void)
    {
        self._msg_lock.lock()
        defer{self._msg_lock.unlock()}
        if self.running {
            return
        }

        // construct body
        let messageRequest = MessageRequest(
            input: InputData(text: text ?? ""),
            context: context)
        guard let body = try? JSONEncoder().encodeIfPresent(messageRequest) else {
            let failureReason = "context could not be serialized to JSON."
            let userInfo = [NSLocalizedFailureReasonErrorKey: failureReason]
            let error = NSError(domain: domain, code: 0, userInfo: userInfo)
            completionHandler(nil, error)
            return
        }
        
        /*let json = try! JSONSerialization.data(withJSONObject: [
            "output":[
                "log_messages":[],
                "text":[(text == nil || text!.isEmpty) ? "どこに行きますか": "そうですか"]
            ],
            "intents":[],
            "entities":[],
            "context":[
                "system":[
                    "dialog_request_counter":0
                ]
            ]
        ],options:[])*/
        let json = try! JSONSerialization.data(withJSONObject: self._get_response(text), options: [])
        
        let resmsg:MessageResponse = try! JSONDecoder().decode(MessageResponse.self, from:json)
        var res:RestResponse<MessageResponse> = RestResponse<MessageResponse>(statusCode: 200)
        res.result = resmsg
        /*DispatchQueue.global().asyncAfter(deadline: .now() + 1.0){
            completionHandler(res, nil)
        }*/
        DispatchQueue.global().async{
            completionHandler(res, nil)
        }
    }
}<|MERGE_RESOLUTION|>--- conflicted
+++ resolved
@@ -111,11 +111,7 @@
                 }
             }
         }else{
-<<<<<<< HEAD
-            speak = "ご用件は何でしょう？"
-=======
             speak = "ご用件はなんでしょう？"
->>>>>>> be75f26b
         }
         
         return [
